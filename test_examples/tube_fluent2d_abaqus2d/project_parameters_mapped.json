--- conflicted
+++ resolved
@@ -40,7 +40,7 @@
     },
     "solver_wrappers": [
       {
-        "type": "solver_wrappers.fluent.2019R1",
+        "type": "solver_wrappers.fluent.v2019R1",
         "settings": {
           "working_directory": "CFD",
           "case_file": "case_tube2d.cas",
@@ -122,7 +122,6 @@
                 ]
               }
             }
-<<<<<<< HEAD
           },
           "mapper_interface_output": {
             "type": "mappers.interface",
@@ -147,119 +146,6 @@
                         0,
                         2
                       ]
-=======
-        },
-        "solver_wrappers" :
-        [
-            {
-                "type": "solver_wrappers.fluent.v2019R1",
-                "settings":
-                {
-                    "working_directory" : "CFD",
-                    "case_file": "case_tube2d.cas",
-                    "dimensions": 2,
-                    "unsteady": true,
-                    "thread_names": ["beamoutside"],
-                    "interface_input":
-                    {
-                        "beamoutside_nodes": "DISPLACEMENT"
-                    },
-                    "interface_output":
-                    {
-                        "beamoutside_faces": ["PRESSURE", "TRACTION"]
-                    },
-                    "cores": 4,
-                    "fluent_gui": false,
-                    "max_nodes_per_face": 2,
-                    "hybrid_initialization": false,
-                    "flow_iterations": 200,
-                    "save_iterations": 1
-                }
-            },
-            {
-                "type": "solver_wrappers.mapped",
-                "settings":
-                {
-                    "solver_wrapper" :
-                    {
-                        "type": "solver_wrappers.abaqus.614",
-                        "settings": {
-                            "working_directory" : "CSM",
-                            "cores": 1,
-                            "dimensions": 2,
-                            "arraysize": 10e5,
-                            "surfaces": 1,
-                            "ramp": 0,
-                            "surfaceIDs": ["BEAMINSIDEMOVING"],
-                            "interface_input":
-                            {
-                                "BEAMINSIDEMOVING_load_points": ["PRESSURE", "TRACTION"]
-                            },
-                            "interface_output":
-                            {
-                                "BEAMINSIDEMOVING_nodes": "DISPLACEMENT"
-                            },
-                            "mp_mode": "THREADS",
-                            "input_file": "Base.inp",
-                            "save_iterations": 1
-                        }
-                    },
-                    "mapper_interface_input":
-                    {
-                        "type" : "mappers.interface",
-						"settings" :
-						{
-	                        "type" : "mappers.combined",
-                            "settings" :
-                            {
-                                "mappers" :
-                                [
-                                    {
-                                        "type" :   "mappers.permutation",
-                                        "settings" :
-                                        {
-                                            "permutation" : [1, 0, 2]
-                                        }
-                                    },
-                                    {
-                                        "type" : "mappers.linear",
-                                        "settings" :
-                                        {
-                                            "directions" : ["X", "Y"]
-                                        }
-                                    }
-                                ]
-                            }
-						}
-                    },
-                    "mapper_interface_output":
-                    {
-                        "type" : "mappers.interface",
-						"settings" :
-                        {
-                            "type": "mappers.combined",
-                            "settings":
-                            {
-                                "mappers":
-                                [
-                                    {
-                                        "type": "mappers.linear",
-                                        "settings": {
-                                            "directions": ["X", "Y"]
-                                        }
-                                    },
-                                    {
-                                        "type": "mappers.permutation",
-                                        "settings":
-                                        {
-                                            "permutation": [1, 0, 2]
-                                        }
-                                    }
-
-                                ]
-                            }
-                        }
->>>>>>> 275788b9
                     }
                   }
                 ]
