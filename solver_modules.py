"""
This file contains the module load commands for the solvers, for different machines in form of python-dict. This
is used for setting up the environment variables required by the solvers. During the simulation, the solver wrapper
uses the environment variables in all the spawned processes, used for executing the solver-specific terminal commands
in the various stages of the simulation.
"""

machine_name = 'ugent_cluster_RHEL8'

solver_load_cmd_dict = {
    'ugent_cluster_RHEL8': {
        'fluent.v2023R1': 'ml ANSYS_CFD/2023R1',
        'cht_fluent.v2023R1': 'ml ANSYS_CFD/2023R1',
        'pc_fluent.v2023R1': 'ml ANSYS_CFD/2023R1',
        'fluent.v2024R1': 'ml ANSYS_CFD/2024R1',
<<<<<<< HEAD
        'cht_fluent.v2024R1': 'ml ANSYS_CFD/2024R1',
        'pc_fluent.v2024R1': 'ml ANSYS_CFD/2024R1',
=======
        'fluent.v2024R2': 'ml ANSYS_CFD/2024R2',
>>>>>>> 494ae9dd
        'kratos_structure.v94': 'ml Kratos/9.4.5-Anaconda3-2023.09-Python-3.11',
        'openfoam.v10': 'ml OpenFOAM/10-foss-2023a && source $FOAM_BASH',
        'openfoam.v11': 'ml OpenFOAM/11-foss-2023a && source $FOAM_BASH',
        'abaqus.v2023': 'ml intel/2022b && ml ABAQUS/2023 '
                        '&& export LM_LICENSE_FILE=@ir03lic1.ugent.be:27000@ea11serv03.private.ugent.be',
        'abaqus.v2024': 'ml intel/2022b && ml ABAQUS/2024 '
                        '&& export LM_LICENSE_FILE=@ir03lic1.ugent.be:27000@ea11serv03.private.ugent.be',
    },
    'ugent_hpc': {
        'fluent.v2019R3': 'ml FLUENT/2019R3 && ml intel/2020a && unset SLURM_GTIDS '
                          '&& export ANSYSLI_SERVERS=2325@ir03lic1.ugent.be '
                          '&& export ANSYSLMD_LICENSE_FILE=1055@ir03lic1.ugent.be',
        'fluent.v2023R1': 'ml FLUENT/2023R1 && ml iimpi/2023a && unset SLURM_GTIDS '
                          '&& export ANSYSLI_SERVERS=2325@ir03lic1.ugent.be '
                          '&& export ANSYSLMD_LICENSE_FILE=1055@ir03lic1.ugent.be',
        'fluent.v2024R1': 'ml FLUENT/2024R1 && unset SLURM_GTIDS '
                          '&& export ANSYSLI_SERVERS=2325@ir03lic1.ugent.be '
                          '&& export ANSYSLMD_LICENSE_FILE=1055@ir03lic1.ugent.be',
        'fluent.v2024R2': 'ml FLUENT/2024R2 && unset SLURM_GTIDS '
                          '&& export ANSYSLI_SERVERS=2325@ir03lic1.ugent.be '
                          '&& export ANSYSLMD_LICENSE_FILE=1055@ir03lic1.ugent.be',
        'abaqus.v2023': 'ml intel/2022b && ml ABAQUS/2023 '
                        '&& export LM_LICENSE_FILE=@ir03lic1.ugent.be:27000@ea11serv03.private.ugent.be',
        'abaqus.v2024': 'ml intel/2022b && ml ABAQUS/2024-hotfix-2405 '
                        '&& export LM_LICENSE_FILE=@ir03lic1.ugent.be:27000@ea11serv03.private.ugent.be',
        'kratos_structure.v94': 'export OMP_PROC_BIND=TRUE ',  # needs to be FALSE in job script, but TRUE for Kratos
        'openfoam.v10': 'ml OpenFOAM/10-foss-2023a && source $FOAM_BASH',
        'openfoam.v11': 'ml OpenFOAM/11-foss-2023a && source $FOAM_BASH'
    },
    'hortense': {
        'fluent.v2023R1': 'ml FLUENT/2023R1 && ml intel/2021a '
                          '&& export ANSYSLI_SERVERS=2325@ir03lic1.ugent.be '
                          '&& export ANSYSLMD_LICENSE_FILE=1055@ir03lic1.ugent.be',
        'kratos_structure.v94': 'export OMP_PROC_BIND=TRUE ',  # needs to be FALSE in job script, but TRUE for Kratos
    }
}


def get_solver_cmd(solver_name):
    return solver_load_cmd_dict[machine_name][solver_name]<|MERGE_RESOLUTION|>--- conflicted
+++ resolved
@@ -13,12 +13,9 @@
         'cht_fluent.v2023R1': 'ml ANSYS_CFD/2023R1',
         'pc_fluent.v2023R1': 'ml ANSYS_CFD/2023R1',
         'fluent.v2024R1': 'ml ANSYS_CFD/2024R1',
-<<<<<<< HEAD
         'cht_fluent.v2024R1': 'ml ANSYS_CFD/2024R1',
         'pc_fluent.v2024R1': 'ml ANSYS_CFD/2024R1',
-=======
         'fluent.v2024R2': 'ml ANSYS_CFD/2024R2',
->>>>>>> 494ae9dd
         'kratos_structure.v94': 'ml Kratos/9.4.5-Anaconda3-2023.09-Python-3.11',
         'openfoam.v10': 'ml OpenFOAM/10-foss-2023a && source $FOAM_BASH',
         'openfoam.v11': 'ml OpenFOAM/11-foss-2023a && source $FOAM_BASH',
@@ -28,9 +25,6 @@
                         '&& export LM_LICENSE_FILE=@ir03lic1.ugent.be:27000@ea11serv03.private.ugent.be',
     },
     'ugent_hpc': {
-        'fluent.v2019R3': 'ml FLUENT/2019R3 && ml intel/2020a && unset SLURM_GTIDS '
-                          '&& export ANSYSLI_SERVERS=2325@ir03lic1.ugent.be '
-                          '&& export ANSYSLMD_LICENSE_FILE=1055@ir03lic1.ugent.be',
         'fluent.v2023R1': 'ml FLUENT/2023R1 && ml iimpi/2023a && unset SLURM_GTIDS '
                           '&& export ANSYSLI_SERVERS=2325@ir03lic1.ugent.be '
                           '&& export ANSYSLMD_LICENSE_FILE=1055@ir03lic1.ugent.be',
