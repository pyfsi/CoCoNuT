--- conflicted
+++ resolved
@@ -26,15 +26,11 @@
         'fluent.v2021R2': 'ml ANSYS_CFD/2021R2',
         'abaqus.v614': 'ml intel/2018a && ml ABAQUS/6.14 && export LM_LICENSE_FILE=@ir03lic1.ugent.be:@bump.ugent.be',
         'abaqus.v2021': 'ml intel/2020a && ml ABAQUS/2021 && export LM_LICENSE_FILE=@ir03lic1.ugent.be:@bump.ugent.be',
-<<<<<<< HEAD
+        'abaqus.v2022': 'ml intel/2020a && ml ABAQUS/2022 && export LM_LICENSE_FILE=@ir03lic1.ugent.be:@bump.ugent.be',
         'kratos_structure.v60': 'ml Kratos/6.0-foss-2018a-Python-3.6.4',
         'kratos_structure.v70': 'ml Python/3.6.4-foss-2018a && export PYTHONPATH=$HOME/Software/KratosHydrostatic:'
                                 '$PYTHONPATH && export LD_LIBRARY_PATH=$HOME/Software/KratosHydrostatic/libs:'
                                 '$LD_LIBRARY_PATH',
-=======
-        'abaqus.v2022': 'ml intel/2020a && ml ABAQUS/2022 && export LM_LICENSE_FILE=@ir03lic1.ugent.be:@bump.ugent.be',
-        'kratos.structural_mechanics_application.v60': 'ml Kratos/6.0-foss-2018a-Python-3.6.4',
->>>>>>> 66ce4ac3
         'openfoam.v41': 'ml OpenFOAM/4.1-foss-2016b && source $FOAM_BASH',
         'openfoam.v8': 'ml OpenFOAM/8-foss-2020b && source $FOAM_BASH'
     },
