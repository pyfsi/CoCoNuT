"""
This file contains the module load commands for the solvers, for different machines in form of python-dict. This
is used for setting up the environment variables required by the solvers. During the simulation, the solver wrapper
uses the environment variables in all the spawned processes, used for executing the solver-specific terminal commands
in the various stages of the simulation.
"""

machine_name = 'ugent_cluster_CO7'

solver_load_cmd_dict = {
    'ugent_cluster_SL6.3': {
        'fluent.v2019R1': 'ml ANSYS_CFD/2019R1',
        'fluent.v2019R2': 'ml ANSYS_CFD/2019R2',
        'fluent.v2019R3': 'ml ANSYS_CFD/2019R3',
        'fluent.v2020R1': 'ml ANSYS_CFD/2020R1',
<<<<<<< HEAD
        'abaqus.v614': 'ml intel/2018a && ml ABAQUS/6.14',
        'kratos_structure.v60': 'ml Kratos/6.0-foss-2018a-Python-3.6.4',
        'kratos_structure.v70': 'ml Anaconda3-python/2019.07; ml CMake/3.12.1-GCCcore-7.3.0; ml Boost/1.67.0-foss-2018b; export PYTHONPATH=$PYTHONPATH:$HOME/Software/Kratos-7.0; export LD_LIBRARY_PATH=$LD_LIBRARY_PATH:$HOME/Software/Kratos-7.0/libs',
=======
        'abaqus.v614': 'ml intel/2018a && ml ABAQUS/6.14 && export LM_LICENSE_FILE=@ir03lic1.ugent.be:@bump.ugent.be',
        'kratos.structural_mechanics_application.v60': 'ml Kratos/6.0-foss-2018a-Python-3.6.4',
>>>>>>> cb254829
        'openfoam.v41': 'ml OpenFOAM/4.1 && source $FOAM_BASH'
    },
    'ugent_cluster_CO7': {
        'fluent.v2019R1': 'ml ANSYS_CFD/2019R1',
        'fluent.v2019R3': 'ml ANSYS_CFD/2019R3',
        'fluent.v2020R1': 'ml ANSYS_CFD/2020R1',
<<<<<<< HEAD
        'abaqus.v614': 'ml intel/2018a && ml ABAQUS/6.14',
        'kratos_structure.v60': 'ml Kratos/6.0-foss-2018a-Python-3.6.4',
        'openfoam.v41': 'ml OpenFOAM/4.1-foss-2016b && source $FOAM_BASH'
=======
        'fluent.v2021R1': 'ml ANSYS_CFD/2021R1',
        'fluent.v2021R2': 'ml ANSYS_CFD/2021R2',
        'abaqus.v614': 'ml intel/2018a && ml ABAQUS/6.14 && export LM_LICENSE_FILE=@ir03lic1.ugent.be:@bump.ugent.be',
        'abaqus.v2021': 'ml intel/2020a && ml ABAQUS/2021 && export LM_LICENSE_FILE=@ir03lic1.ugent.be:@bump.ugent.be',
        'kratos.structural_mechanics_application.v60': 'ml Kratos/6.0-foss-2018a-Python-3.6.4',
        'openfoam.v41': 'ml OpenFOAM/4.1-foss-2016b && source $FOAM_BASH',
        'openfoam.v8': 'ml OpenFOAM/8-foss-2020b && source $FOAM_BASH'
>>>>>>> cb254829
    },
    'ugent_hpc': {
        'fluent.v2019R1': 'ml ANSYS_CFD/2019R1',
        'fluent.v2019R2': 'ml ANSYS_CFD/2019R2',
        'fluent.v2019R3': 'ml FLUENT/2019R3',
<<<<<<< HEAD
        'abaqus.v614': 'ml intel/2018a && ml ABAQUS/6.14.1-linux-x86_64 && unset SLURM_GTIDS',
        'kratos_structure.v60': 'ml Kratos/6.0-foss-2018a-Python-3.6.4',
=======
        'fluent.v2021R1': 'ml FLUENT/2021R1',
        'fluent.v2021R2': 'ml FLUENT/2021R2',
        'abaqus.v614': 'ml intel/2018a && ml ABAQUS/6.14.1-linux-x86_64 && unset SLURM_GTIDS && export LM_LICENSE_FILE='
                       '@ir03lic1.ugent.be:@bump.ugent.be',
        'kratos.structural_mechanics_application.v60': 'ml Kratos/6.0-foss-2018a-Python-3.6.4',
    },
    'breniac': {
        'fluent.v2021R1': 'module load FLUENT/2021R1 && export ANSYSLI_SERVERS=2325@ir03lic1.ugent.be '
                          '&& export ANSYSLMD_LICENSE_FILE=1055@ir03lic1.ugent.be && cat $PBS_NODEFILE > fluent.hosts',
        'abaqus.v614': 'module load intel/2018a && module load ABAQUS/6.14.1-linux-x86_64 && unset SLURM_GTIDS '
                       '&& export LM_LICENSE_FILE=@ir03lic1.ugent.be:@bump.ugent.be'
                       '&& export INTEL_LICENSE_FILE=/apps/gent/licenses/intel/license.lic'
>>>>>>> cb254829
    }
}


def get_solver_cmd(solver_name):
    return solver_load_cmd_dict[machine_name][solver_name]<|MERGE_RESOLUTION|>--- conflicted
+++ resolved
@@ -13,47 +13,32 @@
         'fluent.v2019R2': 'ml ANSYS_CFD/2019R2',
         'fluent.v2019R3': 'ml ANSYS_CFD/2019R3',
         'fluent.v2020R1': 'ml ANSYS_CFD/2020R1',
-<<<<<<< HEAD
-        'abaqus.v614': 'ml intel/2018a && ml ABAQUS/6.14',
+        'abaqus.v614': 'ml intel/2018a && ml ABAQUS/6.14 && export LM_LICENSE_FILE=@ir03lic1.ugent.be:@bump.ugent.be',
         'kratos_structure.v60': 'ml Kratos/6.0-foss-2018a-Python-3.6.4',
-        'kratos_structure.v70': 'ml Anaconda3-python/2019.07; ml CMake/3.12.1-GCCcore-7.3.0; ml Boost/1.67.0-foss-2018b; export PYTHONPATH=$PYTHONPATH:$HOME/Software/Kratos-7.0; export LD_LIBRARY_PATH=$LD_LIBRARY_PATH:$HOME/Software/Kratos-7.0/libs',
-=======
-        'abaqus.v614': 'ml intel/2018a && ml ABAQUS/6.14 && export LM_LICENSE_FILE=@ir03lic1.ugent.be:@bump.ugent.be',
-        'kratos.structural_mechanics_application.v60': 'ml Kratos/6.0-foss-2018a-Python-3.6.4',
->>>>>>> cb254829
+        'kratos_structure.v70': 'ml Anaconda3-python/2019.07; ml CMake/3.12.1-GCCcore-7.3.0; ml Boost/1.67.0-foss-2018b; export PYTHONPATH=$PYTHONPATH:$HOME/Software/Kratos-7.0; export LD_LIBRARY_PATH=$LD_LIBRARY_PATH:$HOME/Software/Kratos-7.0/libs'
         'openfoam.v41': 'ml OpenFOAM/4.1 && source $FOAM_BASH'
     },
     'ugent_cluster_CO7': {
         'fluent.v2019R1': 'ml ANSYS_CFD/2019R1',
         'fluent.v2019R3': 'ml ANSYS_CFD/2019R3',
         'fluent.v2020R1': 'ml ANSYS_CFD/2020R1',
-<<<<<<< HEAD
-        'abaqus.v614': 'ml intel/2018a && ml ABAQUS/6.14',
-        'kratos_structure.v60': 'ml Kratos/6.0-foss-2018a-Python-3.6.4',
-        'openfoam.v41': 'ml OpenFOAM/4.1-foss-2016b && source $FOAM_BASH'
-=======
         'fluent.v2021R1': 'ml ANSYS_CFD/2021R1',
         'fluent.v2021R2': 'ml ANSYS_CFD/2021R2',
         'abaqus.v614': 'ml intel/2018a && ml ABAQUS/6.14 && export LM_LICENSE_FILE=@ir03lic1.ugent.be:@bump.ugent.be',
         'abaqus.v2021': 'ml intel/2020a && ml ABAQUS/2021 && export LM_LICENSE_FILE=@ir03lic1.ugent.be:@bump.ugent.be',
-        'kratos.structural_mechanics_application.v60': 'ml Kratos/6.0-foss-2018a-Python-3.6.4',
-        'openfoam.v41': 'ml OpenFOAM/4.1-foss-2016b && source $FOAM_BASH',
+        'kratos_structure.v60': 'ml Kratos/6.0-foss-2018a-Python-3.6.4',
+        'openfoam.v41': 'ml OpenFOAM/4.1-foss-2016b && source $FOAM_BASH'
         'openfoam.v8': 'ml OpenFOAM/8-foss-2020b && source $FOAM_BASH'
->>>>>>> cb254829
     },
     'ugent_hpc': {
         'fluent.v2019R1': 'ml ANSYS_CFD/2019R1',
         'fluent.v2019R2': 'ml ANSYS_CFD/2019R2',
         'fluent.v2019R3': 'ml FLUENT/2019R3',
-<<<<<<< HEAD
-        'abaqus.v614': 'ml intel/2018a && ml ABAQUS/6.14.1-linux-x86_64 && unset SLURM_GTIDS',
-        'kratos_structure.v60': 'ml Kratos/6.0-foss-2018a-Python-3.6.4',
-=======
         'fluent.v2021R1': 'ml FLUENT/2021R1',
         'fluent.v2021R2': 'ml FLUENT/2021R2',
         'abaqus.v614': 'ml intel/2018a && ml ABAQUS/6.14.1-linux-x86_64 && unset SLURM_GTIDS && export LM_LICENSE_FILE='
                        '@ir03lic1.ugent.be:@bump.ugent.be',
-        'kratos.structural_mechanics_application.v60': 'ml Kratos/6.0-foss-2018a-Python-3.6.4',
+        'kratos_structure.v60': 'ml Kratos/6.0-foss-2018a-Python-3.6.4',
     },
     'breniac': {
         'fluent.v2021R1': 'module load FLUENT/2021R1 && export ANSYSLI_SERVERS=2325@ir03lic1.ugent.be '
@@ -61,7 +46,6 @@
         'abaqus.v614': 'module load intel/2018a && module load ABAQUS/6.14.1-linux-x86_64 && unset SLURM_GTIDS '
                        '&& export LM_LICENSE_FILE=@ir03lic1.ugent.be:@bump.ugent.be'
                        '&& export INTEL_LICENSE_FILE=/apps/gent/licenses/intel/license.lic'
->>>>>>> cb254829
     }
 }
 
