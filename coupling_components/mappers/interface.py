from coconut.coupling_components.component import Component
from coconut.coupling_components import tools
from coconut.coupling_components.tools import create_instance


def create(parameters):
    return MapperInterface(parameters)


class MapperInterface(Component):
    def __init__(self, parameters):
        super().__init__()

        self.parameters = parameters
        self.settings = parameters['settings']
        self.mappers = {}

    def initialize(self, interface_from, interface_to):
        super().initialize()

<<<<<<< HEAD
        # Loop over ModelParts and create mappers
        self.mappers = []
        self.keys = []
        for item_from, item_to in zip(interface_from.model_part_variable_pairs,
                                      interface_to.model_part_variable_pairs):
            key_from = item_from[0]
            key_to = item_to[0]
            self.keys.append((key_from, key_to))  # for PrintInfo

            self.mappers.append(create_instance(self.settings))
            self.mappers[-1].initialize(interface_from.model[key_from],
                                        interface_to.model[key_to])
=======
        # loop over ModelParts and create mappers
        for item_from, item_to in zip(interface_from.parameters,
                                      interface_to.parameters):
            mp_from = interface_from.get_model_part(item_from['model_part'])
            mp_to = interface_to.get_model_part(item_to['model_part'])
            mapper = create_instance(self.settings)
            mapper.initialize(mp_from, mp_to)
            mapper.model_part_names = (mp_from.name, mp_to.name)
            self.mappers[mp_from.name + '_to_' + mp_to.name] = mapper
>>>>>>> e23e3c48

    def finalize(self):
        super().finalize()

        for mapper in self.mappers.values():
            mapper.finalize()

    def __call__(self, interface_from, interface_to):
<<<<<<< HEAD
        # Loop over ModelParts and Variables to interpolate
        for i, mapper in enumerate(self.mappers):
            key_from, variables_from = interface_from.model_part_variable_pairs[i]
            key_to, variables_to = interface_to.model_part_variable_pairs[i]
            model_part_from = interface_from.model[key_from]
            model_part_to = interface_to.model[key_to]
            for var_from, var_to in zip(variables_from.list(), variables_to.list()):
                mapper((model_part_from, vars(data_structure)[var_from.GetString()]),
                       (model_part_to, vars(data_structure)[var_to.GetString()]))
=======
        # loop over ModelParts and variables and interpolate
        for pair_from, pair_to in zip(interface_from.model_part_variable_pairs,
                                      interface_to.model_part_variable_pairs):
            mapper = self.mappers[pair_from[0] + '_to_' + pair_to[0]]
            mapper((interface_from, *pair_from), (interface_to, *pair_to))
>>>>>>> e23e3c48

    def output_solution_step(self):
        for mapper in self.mappers:
            mapper.output_solution_step()

    def print_components_info(self, pre):
        tools.print_info(pre, "The component ", self.__class__.__name__, " maps the following model parts:")
        pre = tools.update_pre(pre)
<<<<<<< HEAD
        for i, mapper in enumerate(self.mappers[:-1]):
            tools.print_info(pre, f"├─ModelPart '{self.keys[i][0]}' to ModelPart '{self.keys[i][1]}' with the mapper:")
            mapper.print_components_info(pre + '│ └─')
        tools.print_info(pre, f"└─ModelPart '{self.keys[-1][0]}' to ModelPart '{self.keys[-1][1]}' with the mapper:")
        self.mappers[-1].print_components_info(pre + '  └─')
=======
        for i, mapper in enumerate(self.mappers.values()):
            name_from, name_to = mapper.model_part_names
            tmp1, tmp2 = ('└─', '  └─') if i == len(self.mappers.values()) - 1 else ('├─', '│ └─')
            tools.print(pre, f"{tmp1}ModelPart '{name_from}' to " + f"ModelPart '{name_to}' with the mapper:")
            mapper.print_components_info(pre + tmp2)


        #     tools.Print(pre, f"├─ModelPart '{mapper.mp_from.name}' to " +
        #                 f"ModelPart '{mapper.mp_to.name}' with the mapper:")
        #     mapper.PrintInfo(pre + '│ └─')
        # tools.Print(pre, f"└─ModelPart '{self.mappers[-1].mp_from.name}' to " +
        #             f"ModelPart '{self.mappers[-1].mp_to.name}' with the mapper:")
        # self.mappers[-1].PrintInfo(pre + '  └─')
>>>>>>> e23e3c48
<|MERGE_RESOLUTION|>--- conflicted
+++ resolved
@@ -18,20 +18,6 @@
     def initialize(self, interface_from, interface_to):
         super().initialize()
 
-<<<<<<< HEAD
-        # Loop over ModelParts and create mappers
-        self.mappers = []
-        self.keys = []
-        for item_from, item_to in zip(interface_from.model_part_variable_pairs,
-                                      interface_to.model_part_variable_pairs):
-            key_from = item_from[0]
-            key_to = item_to[0]
-            self.keys.append((key_from, key_to))  # for PrintInfo
-
-            self.mappers.append(create_instance(self.settings))
-            self.mappers[-1].initialize(interface_from.model[key_from],
-                                        interface_to.model[key_to])
-=======
         # loop over ModelParts and create mappers
         for item_from, item_to in zip(interface_from.parameters,
                                       interface_to.parameters):
@@ -41,7 +27,6 @@
             mapper.initialize(mp_from, mp_to)
             mapper.model_part_names = (mp_from.name, mp_to.name)
             self.mappers[mp_from.name + '_to_' + mp_to.name] = mapper
->>>>>>> e23e3c48
 
     def finalize(self):
         super().finalize()
@@ -50,38 +35,19 @@
             mapper.finalize()
 
     def __call__(self, interface_from, interface_to):
-<<<<<<< HEAD
-        # Loop over ModelParts and Variables to interpolate
-        for i, mapper in enumerate(self.mappers):
-            key_from, variables_from = interface_from.model_part_variable_pairs[i]
-            key_to, variables_to = interface_to.model_part_variable_pairs[i]
-            model_part_from = interface_from.model[key_from]
-            model_part_to = interface_to.model[key_to]
-            for var_from, var_to in zip(variables_from.list(), variables_to.list()):
-                mapper((model_part_from, vars(data_structure)[var_from.GetString()]),
-                       (model_part_to, vars(data_structure)[var_to.GetString()]))
-=======
         # loop over ModelParts and variables and interpolate
         for pair_from, pair_to in zip(interface_from.model_part_variable_pairs,
                                       interface_to.model_part_variable_pairs):
             mapper = self.mappers[pair_from[0] + '_to_' + pair_to[0]]
             mapper((interface_from, *pair_from), (interface_to, *pair_to))
->>>>>>> e23e3c48
 
     def output_solution_step(self):
         for mapper in self.mappers:
             mapper.output_solution_step()
 
     def print_components_info(self, pre):
-        tools.print_info(pre, "The component ", self.__class__.__name__, " maps the following model parts:")
+        tools.print(pre, "The component ", self.__class__.__name__, " maps the following model parts:")
         pre = tools.update_pre(pre)
-<<<<<<< HEAD
-        for i, mapper in enumerate(self.mappers[:-1]):
-            tools.print_info(pre, f"├─ModelPart '{self.keys[i][0]}' to ModelPart '{self.keys[i][1]}' with the mapper:")
-            mapper.print_components_info(pre + '│ └─')
-        tools.print_info(pre, f"└─ModelPart '{self.keys[-1][0]}' to ModelPart '{self.keys[-1][1]}' with the mapper:")
-        self.mappers[-1].print_components_info(pre + '  └─')
-=======
         for i, mapper in enumerate(self.mappers.values()):
             name_from, name_to = mapper.model_part_names
             tmp1, tmp2 = ('└─', '  └─') if i == len(self.mappers.values()) - 1 else ('├─', '│ └─')
@@ -94,5 +60,4 @@
         #     mapper.PrintInfo(pre + '│ └─')
         # tools.Print(pre, f"└─ModelPart '{self.mappers[-1].mp_from.name}' to " +
         #             f"ModelPart '{self.mappers[-1].mp_to.name}' with the mapper:")
-        # self.mappers[-1].PrintInfo(pre + '  └─')
->>>>>>> e23e3c48
+        # self.mappers[-1].PrintInfo(pre + '  └─')