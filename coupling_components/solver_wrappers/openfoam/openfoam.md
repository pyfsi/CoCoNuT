# OpenFOAM

This is the documentation for all OpenFOAM solver wrappers. Currently, only FSI simulations are supported, no other
multiphysics problems.

## Parameters

This section describes the parameters in the JSON file, listed in alphabetical order.

parameter|type|description
---:|:---:|---
<nobr>`application`</nobr>|str|Name of the (adapted) OpenFOAM-solver to be used for the flow problem. This name should start with `coconut_`.
<nobr>`boundary_names`</nobr>|list| List of names of the patches corresponding to the interface. These names should match the patch names defined in the OpenFOAM-case.
`compile_clean`|bool|(optional) Default: `False`. If set to True, the adapted application will first clean and then compile.
`debug`|bool|(optional) Default: `False`. For every iteration, additional files are saved containing information on the input and output data of the solver.
<<<<<<< HEAD
`delta_t`|double|Fixed timestep size in flow solver.
`density`|double|(optional) Density of the fluid in an incompressible case. The density is multiplied with the kinematic pressure and traction. Required if an incompressible application is used, such as coconut_pimpleFoam.
<nobr>`interface_input`</nobr>|dict|List of dictionaries that describes the input `Interface`. This provides the  interface boundary conditions for the OpenFOAM solver. Each entry in the list has two keys: `model_part` and `variables`, with values as name of the model part and list of input variables, respectively. The input variables in the list should be chosen from the  `variables_dimensions` `dict` in  the file *`coconut/data_structure/variables.py`*. The model part name must be the concatenation of an entry from `boundary_names` and the string `_input`.
<nobr>`interface_output`</nobr>|dict|Analogous to `interface_input`, but here the name must be the concatenation of an entry from `boundary_names` and the string `_output`. The entries in the list provides boundary conditions for the other solver(s) participating in the coupled simulation.
<nobr>`parallel`</nobr>|bool|Set it to `True` if OpenFOAM solver is required to run in parallel. The required decomposition method and number of cores should be provided in the *`<case_directory>/system/decomposeParDict`* file.
<nobr>`residual_variables`|list|(optional) A list containing OpenFOAM variables whose residuals you need to output. If provided, this will output the last initial residual of the pimple iterations for each FSI-coupling iteration in *`<case_directory>/residuals.csv`*.
<nobr>`time_precision`</nobr>|int|Number of digits after the decimal sign to be used in the name of the time step directories which are made during execution.
`timestep_start`|int|Time step to (re)start a transient FSI calculation from. If 0 is given, the simulation starts from t = 0, else the code looks for the relevant case and data files.
=======
`delta_t`|double|(optional) Fixed timestep size in flow solver.
`density`|int|The applied density of the fluid in an incompressible case. The density will be applied if `is_incompressible` is set to `true`.
<nobr>`interface_input`</nobr>|dict| List of dictionaries that describes the input `Interface`. This provides the  interface boundary conditions for the OpenFOAM solver. Each entry in the list has two keys: `model_part` and `variables`, with values as name of the model part and list of input variables, respectively. The input variables in the list should be chosen from the  `variables_dimensions` `dict` in  the file *`coconut/data_structure/variables.py`*. The model part name must be the concatenation of an entry from `boundary_names` and the string `_input`.
<nobr>`interface_output`</nobr>|dict| Analogous to `interface_input`, but here the name must be the concatenation of an entry from `boundary_names` and the string `_output`. The entries in the list provides boundary conditions for the other solver(s) participating in the coupled simulation.
<nobr>`is_incompressible`</nobr>|bool| Set it to `True` if the solver solves incompressible Navier-Stokes equation.
<nobr>`parallel`</nobr>|bool| Set it to `True` if OpenFOAM solver is required to run in parallel. The required decomposition method and number of cores should be provided in the *`<case_directory>/system/decomposeParDict`* file.
<nobr>`residual_variables`|list|(optional) A list containing OpenFOAM variables whose residuals you need to output. If provided, this will output the last initial residual of the pimple iterations for each FSI-coupling iteration in *`<case_directory>/residuals.csv`*.
<nobr>`time_precision`</nobr>|int|Number of digits after the decimal sign to be used in the name of the time step directories which are made during execution.
`timestep_start`|int|(optional) Time step to (re)start a transient FSI calculation from. If 0 is given, the simulation starts from t = 0, else the code looks for the relevant case and data files.
>>>>>>> 28f65ab2
<nobr>`working_directory`</nobr>|str|Directory where the OpenFOAM-case is defined (and which contains the JSON-file).

`timestep_start` and `delta_t` are necessary parameters, but are usually defined already in the parameters of the
coupled solver. However, they can also be given directly as parameter of the solver wrapper (e.g. for standalone
testing). If they are defined both in the coupled solver and in the solver wrapper, then the former value is used, and a
warning is printed.

## Overview of the OpenFOAM-wrapper

The solver wrapper can be found in *`solver_wrappers/openfoam`* and consists of a Python-file named *`vX.py`*, with `X`
the identifier of the OpenFOAM-version (e.g. *`v41.py`* for OpenFOAM 4.1). Finally, using an OpenFOAM-solver in CoCoNuT
requires the adaptation of the solver to accommodate communications with the `coupled_solvers` during the
FSI-simulation. Currently, only `pimpleFoam` and `interFoam` have been adapted; the solvers called by the solver wrapper
have the same name as the original OpenFOAM-solver but with the prefix `coconut_`. Upon using the OpenFOAM-wrapper, the
solver to be used upon execution needs to be compiled using the default OpenFOAM-compilation method (loading the
OpenFOAM-module and using `wmake` in the directory *`solver_wrapper/coconut_<solver_name>`*).

### The `__init__` method

During initialization, the case settings as defined in the JSON-file are read into the corresponding Python-variables.
Afterwards, the required OpenFOAM-files are modified, and some checks are in place to verify whether the correct modules
are loaded. Next, the model-parts for the `interface_input/output` are created. Finally, the variables on each interface
are stored in the data-structure of CoCoNuT.

### The `initialize` method

The OpenFOAM-solver, which should be adapted to work with CoCoNuT, is launched in a subprocess. Other variables, such as
time step index and physical time, are initialized.

### The `initialize_solution_step` method

This function is called at the start of every time step. The time step index is increased by one, the iteration index is
set to zero, and the OpenFOAM file directory is made in which the time step data needs to be stored.

### The `solve_solution_step` method

The interface displacement is converted into an OpenFOAM-readable format (with the function `write_node_input`), after
which the OpenFOAM-loop is called in a subprocess. After completion of the OpenFOAM-loop, the
function `read_node_output` is called, which reads the interface loads from the corresponding OpenFOAM-directory (in
the *`postProcessing`* folder).

### The `finalize_solution_step` method

In this method, it is checked whether the other flow variables need to be written in an OpenFOAM-directory. This
save-option is done in OpenFOAM.

### The `finalize` method

The OpenFOAM-subprocess, which was launched in the `Initialize` method, is killed.

## Comments

- Files with extension `.coco` are used to pass messages between Python-script and OpenFOAM. After sending a message
  from Python to OpenFOAM, the Python-script is paused until it receives the corresponding message from OpenFOAM. The
  OpenFOAM-solver is operating in an infinite `while`-loop until it receives a message from Python. Upon receipt of this
  message, OpenFOAM executes the corresponding action after which it sends a response to Python and reverts into its
  infinite loop (waiting mode).
- The aforementioned messaging procedure implies that OpenFOAM is constantly running during execution of the
  CoCoNuT-simulation. It is closed by the Python-code only in the `Finalize` method, but if CoCoNuT crashes, the
  OpenFOAM-programme keeps running. The user should take care to kill that OpenFOAM-loop manually (using `kill`
  or `pkill` in the Linux-terminal, e.g. `pkill coconut_*`).
- The interface displacement is stored in a `pointDisplacement` field, which is read in by OpenFOAM in every iteration (
  this required some adaptation of the solver, see next section). The dynamic mesh motion is handled by OpenFOAM itself.
<<<<<<< HEAD
- The interface loads are stored in the directory *`postProcessing`*, under the names *`coconut_<boundary_name>`*.
  These are constructed from the file *`controlDict`*, defined in the `_init_` method
  of the solver wrapper in python.
=======
- The interface loads are stored in the directory *`postProcessing`*, under the names *`PRESSURE_<boundary_name>`*
  and *`TRACTION_<boundary_name>`*. These are constructed from the file *`controlDict`*, defined in the `_init_` method
  of the solver wrapper in Python.
>>>>>>> 28f65ab2

## Overview of an OpenFOAM-solver used in CoCoNuT

Default OpenFOAM-solvers cannot be used in the CoCoNuT-framework, but need to be modified. The adapted solvers are
stored in the *`coconut/coupling_components/solver_wrappers`* directory and receive the name *`coconut_<solver_name>`*,
where `solver_name` is the name of the original solver, e.g. `pimpleFoam`. If a new solver needs to be adapted to work
with CoCoNuT, one of the already established solvers can work as an example. In brief, the following steps should be
undertaken:

- Except for the initial `include`-statements, the entire solver code should be put in a loop that starts
  with `while(true)`.
- Just before this while-loop, add the statement `runTime.run();`! This is important as it creates and initializes the
  functionObjects in the *`controlDict`* file which will be used for storing the interface loads.
- Due to the fact that the infinite loop is driven by `while(true)` and not the default
  OpenFOAM-expression `while(runTime.run())`, OpenFOAM does not check itself whether the final time step is reached. In
  proper CoCoNuT-operation, OpenFOAM is killed when the solver wrapper reaches the final time step.
- Inside the while-loop, a sleep-command is added such that the solver is not constantly checking the conditional
  statements.
- The while-loop contains several conditional statements, each of which check whether the Python-code in CoCoNuT has
  sent a message to the OpenFOAM-solver. This message is sent by creating an empty file with a specific name in the
  OpenFOAM-directory. The following file names should be checked by the OpenFOAM-solver: *`next.coco`*
  , *`continue.coco`*, *`save.coco`*, *`stop.coco`*.
- If the file *`next.coco`* exists, the runTime-object should be increased by one. OpenFOAM should create a
  file *`next_ready.coco`* upon completion. Do not forget to delete the original *`next.coco`* file, which is advised to
  do just before creating the *`next_ready.coco`*, so near the end of the `if`-clause.
- If the file *`continue.coco`* exists, the flow equations need to be solved. This `if`-statement consequently contains
  most of the original solver definition, in which the flow equations are called in the same order as in the original
  CFD solver. OpenFOAM should create a file *`continue_ready.coco`* upon completion. Do not forget to delete the
  original `continue.coco`-file, which is advised to do just before creating the `continue_ready.coco`, so near the end
  of the `if`-clause.
- If the file *`save.coco`* exists, OpenFOAM checks whether the flow variables should be stored in corresponding files,
  according to the user-defined save interval. OpenFOAM should create a file *`save_ready.coco`* upon completion. Do not
  forget to delete the original *`save.coco`* file, which is advised to do just before creating the *`save_ready.coco`*,
  so near the end of the `if`-clause.
- If the file *`stop.coco`* exists, a `break`-statement should end the infinite loop (the subprocess is also killed in
  the Python-code). OpenFOAM should create a file *`stop_ready.coco`* before breaking the `while`-loop. Do not forget to
  delete the original *`stop.coco`* file, which is advised to do just before creating the *`stop_ready.coco`*, so near
  the end of the `if`-clause.

## Treatment of kinematic pressure and traction
If the OpenFOAM application is intended for incompressible flows, e.g. pimpleFoam, it solves the incompressible Navier-Stokes equations.
As a consequence the pressure and traction (wallShearStress) values are kinematic and have the unit m²/s².
In order to couple these solvers to a structure solver, the pressure and traction are required to be expressed in Pa (kg/ms²).

For these solvers, the `density` parameter is required in the JSON file and will be used to calculate the actual values from the kinematic ones.
In case the OpenFOAM application is compressible, this correction is not required and the actual values in Pa are obtained directly.

There is a third possibility. In some cases, the application solves the compressible equations obtaining an actual pressure,
but the used momentumTransportModel is incompressible.
It is the type of momentumTransportModel that determines whether the wallShearStress functionObject returns the kinematic or actual traction.
In these cases, the density is not fixed and cannot simply be multiplied with the obtained kinematic values.
Therefore, a new functionObject, rhoWallShearStress, is available, which is a modified version of wallShearStress
and returns the actual traction, even if the momentumTransportModel is incompressible.
Note that is this new functionObject is version specific, but common for all applications of one version.
Upon compilation of the coconut application this functionObject is included in the binary.
This is the case for, for example, coconut_interFoam and coconut_cavitatingFoam.

The behaviour of CoCoNuT for these different applications is implemented in the solver wrapper itself, namely in the `kinematic_conversion_dict`.
This means that when a new application is added, the behaviour for this new application should be specified in that location.

## Setting up a new case

Following items should be present in the OpenFOAM-directory prior to launching CoCoNuT:

- The entire framework of the CFD-case in OpenFOAM which is to be used in the CoCoNuT simulation (so it should contain
  the `constant` and `system` directory as well as the *`0`* directory). The working directory should be defined as if
  you would like to run it as a CFD case. The working directory is defined in a JSON-file and therefore the
  CoCoNuT-files do not need to be in the same folder as the OpenFOAM-case.
- a JSON-file containing all the settings stipulated above.

Following files are modified or used as a reference to create files by CoCoNuT, and must be included in the original
OpenFOAM-directory:

- *`system/controlDict`* with compulsory arguments:

  key|value
      :---:|:---
  `writeControl`|`timeStep`
  `writeInterval`|required write interval
  `writeFormat`|`ascii`
  `timeFormat`|`fixed`
  `timePrecision`|required time precision based on `delta_t` (used in the names of time step folders)
  `runTimeModifiable`|`false`
  `adjustTimeStep`|`no`

- *`constant/dynamicMeshDict`*which contains the settings for OpenFOAM's dynamic motion solver
- *`system/decomposeParDict`* with the necessary decomposition of the fluid domain (if `cores`>1)
- *`0/pointDisplacement`* with all the boundary conditions, including `fixedValue` boundary condition for the FSI
  boundaries. This is used as a template for the *`pointDisplacementTmp`* to supply displacement boundary condition (
  from structural solver) for the FSI-interface.

### Comments

- It is probably best to derive a new case from the directory containing FSI simulation with OpenFOAM
  in *`coconut/examples/`* in order to copy its structure.
- If you do not use an OpenFOAM-solver which is already converted for operation in CoCoNuT, you will need to adapt the
  solver yourself. This can be done in a rather straightforward way by taking a look at already implemented solvers.
  
## Version specific documentation

### v41 (OpenFOAM 4.1)

First version.

### v8 (OpenFOAM 8)

In this OpenFOAM version, the name of some commands and classes are different. The required changes are visible in the
version specific solver wrapper Python file _`v8.py`_.

Moreover, there are some changes in the case setup. The following list provides some but is not all extensive:

- The interpolation point for `arc` definitions using `blockMesh` has to be on the arc and not just on its 'elongation'
- Using a macro expansion, such as `$R`, in combination with `#calc`, where an operator follows the macro expansion,
  requires using protection: use `#calc "${R}/2` instead of `#calc "$R/2`
- The file _`constant/turbulenceProperties`_ has been renamed to _`constant/momentumTransport`_
- The keyword `residualControl` in the `PIMPLE` dictionary is now called `outerCorrectorResidualControl`. The
  keyword `residualControl` still exists, but has a different meaning and is used as in `SIMPLE`.
- The file _`system/fvSolution`_ requires dictionaries `pcorr` and `pcorrFinal`, if the keyword `correctPhi` is `true`
  in _`system/fvSolution`_, which it is by default. The tolerance settings should be sufficiently low (similar to `p`).<|MERGE_RESOLUTION|>--- conflicted
+++ resolved
@@ -13,7 +13,6 @@
 <nobr>`boundary_names`</nobr>|list| List of names of the patches corresponding to the interface. These names should match the patch names defined in the OpenFOAM-case.
 `compile_clean`|bool|(optional) Default: `False`. If set to True, the adapted application will first clean and then compile.
 `debug`|bool|(optional) Default: `False`. For every iteration, additional files are saved containing information on the input and output data of the solver.
-<<<<<<< HEAD
 `delta_t`|double|Fixed timestep size in flow solver.
 `density`|double|(optional) Density of the fluid in an incompressible case. The density is multiplied with the kinematic pressure and traction. Required if an incompressible application is used, such as coconut_pimpleFoam.
 <nobr>`interface_input`</nobr>|dict|List of dictionaries that describes the input `Interface`. This provides the  interface boundary conditions for the OpenFOAM solver. Each entry in the list has two keys: `model_part` and `variables`, with values as name of the model part and list of input variables, respectively. The input variables in the list should be chosen from the  `variables_dimensions` `dict` in  the file *`coconut/data_structure/variables.py`*. The model part name must be the concatenation of an entry from `boundary_names` and the string `_input`.
@@ -22,17 +21,6 @@
 <nobr>`residual_variables`|list|(optional) A list containing OpenFOAM variables whose residuals you need to output. If provided, this will output the last initial residual of the pimple iterations for each FSI-coupling iteration in *`<case_directory>/residuals.csv`*.
 <nobr>`time_precision`</nobr>|int|Number of digits after the decimal sign to be used in the name of the time step directories which are made during execution.
 `timestep_start`|int|Time step to (re)start a transient FSI calculation from. If 0 is given, the simulation starts from t = 0, else the code looks for the relevant case and data files.
-=======
-`delta_t`|double|(optional) Fixed timestep size in flow solver.
-`density`|int|The applied density of the fluid in an incompressible case. The density will be applied if `is_incompressible` is set to `true`.
-<nobr>`interface_input`</nobr>|dict| List of dictionaries that describes the input `Interface`. This provides the  interface boundary conditions for the OpenFOAM solver. Each entry in the list has two keys: `model_part` and `variables`, with values as name of the model part and list of input variables, respectively. The input variables in the list should be chosen from the  `variables_dimensions` `dict` in  the file *`coconut/data_structure/variables.py`*. The model part name must be the concatenation of an entry from `boundary_names` and the string `_input`.
-<nobr>`interface_output`</nobr>|dict| Analogous to `interface_input`, but here the name must be the concatenation of an entry from `boundary_names` and the string `_output`. The entries in the list provides boundary conditions for the other solver(s) participating in the coupled simulation.
-<nobr>`is_incompressible`</nobr>|bool| Set it to `True` if the solver solves incompressible Navier-Stokes equation.
-<nobr>`parallel`</nobr>|bool| Set it to `True` if OpenFOAM solver is required to run in parallel. The required decomposition method and number of cores should be provided in the *`<case_directory>/system/decomposeParDict`* file.
-<nobr>`residual_variables`|list|(optional) A list containing OpenFOAM variables whose residuals you need to output. If provided, this will output the last initial residual of the pimple iterations for each FSI-coupling iteration in *`<case_directory>/residuals.csv`*.
-<nobr>`time_precision`</nobr>|int|Number of digits after the decimal sign to be used in the name of the time step directories which are made during execution.
-`timestep_start`|int|(optional) Time step to (re)start a transient FSI calculation from. If 0 is given, the simulation starts from t = 0, else the code looks for the relevant case and data files.
->>>>>>> 28f65ab2
 <nobr>`working_directory`</nobr>|str|Directory where the OpenFOAM-case is defined (and which contains the JSON-file).
 
 `timestep_start` and `delta_t` are necessary parameters, but are usually defined already in the parameters of the
@@ -96,15 +84,9 @@
   or `pkill` in the Linux-terminal, e.g. `pkill coconut_*`).
 - The interface displacement is stored in a `pointDisplacement` field, which is read in by OpenFOAM in every iteration (
   this required some adaptation of the solver, see next section). The dynamic mesh motion is handled by OpenFOAM itself.
-<<<<<<< HEAD
 - The interface loads are stored in the directory *`postProcessing`*, under the names *`coconut_<boundary_name>`*.
   These are constructed from the file *`controlDict`*, defined in the `_init_` method
-  of the solver wrapper in python.
-=======
-- The interface loads are stored in the directory *`postProcessing`*, under the names *`PRESSURE_<boundary_name>`*
-  and *`TRACTION_<boundary_name>`*. These are constructed from the file *`controlDict`*, defined in the `_init_` method
   of the solver wrapper in Python.
->>>>>>> 28f65ab2
 
 ## Overview of an OpenFOAM-solver used in CoCoNuT
 
