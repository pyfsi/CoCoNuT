from coconut.coupling_components.solver_wrappers.openfoam.openfoam import SolverWrapperOpenFOAM
from coconut import tools
from coconut.coupling_components.solver_wrappers.openfoam import openfoam_io as of_io

from subprocess import check_call
from os.path import join


def create(parameters):
    return SolverWrapperOpenFOAM41(parameters)


<<<<<<< HEAD
class SolverWrapperOpenFOAM41(Component):
    @tools.time_initialize
    def __init__(self, parameters):
        super().__init__()

        # settings
        self.settings = parameters['settings']
        self.working_directory = self.settings['working_directory']
        self.env = get_solver_env(__name__, self.working_directory)
        # adapted application from openfoam ('coconut_<application name>')
        self.application = self.settings['application']
        self.delta_t = self.settings['delta_t']
        self.time_precision = self.settings['time_precision']
        self.start_time = self.settings['timestep_start'] * self.delta_t
        self.timestep = self.physical_time = self.iteration = self.prev_timestamp = self.cur_timestamp = None
        self.save_restart = self.settings.get('save_restart', 0)
        self.openfoam_process = None
        self.write_interval = self.write_precision = None
        # boundary_names is the set of boundaries in OpenFoam used for coupling
        self.boundary_names = self.settings['boundary_names']
        self.version = '4.1'
=======
class SolverWrapperOpenFOAM41(SolverWrapperOpenFOAM):
    version = '4.1'
>>>>>>> cb254829

    def __init__(self, parameters):
        super().__init__(parameters)
        self.env = tools.get_solver_env(__name__, self.working_directory)

        # compile adapted openfoam software
        self.compile_adapted_openfoam_solver()

<<<<<<< HEAD
        # compile openfoam adapted solver
        solver_dir = os.path.join(os.path.dirname(__file__), self.application)
        try:
            check_call(f'wmake {solver_dir} &> log.wmake', cwd=self.working_directory, shell=True, env=self.env)
        except subprocess.CalledProcessError:
            raise RuntimeError(
                f'Compilation of {self.application} failed. Check {os.path.join(self.working_directory, "log.wmake")}')

        # check that the correct modules have been loaded
=======
        # check that the correct software is available
>>>>>>> cb254829
        self.check_software()

    def write_cell_centres(self):
        check_call('writeCellCentres -time 0 &> log.writeCellCentres;', cwd=self.working_directory, shell=True,
                   env=self.env)
<<<<<<< HEAD
        boundary_filename = os.path.join(self.working_directory, 'constant/polyMesh/boundary')

        for boundary in self.boundary_names:
            with open(boundary_filename, 'r') as boundary_file:
                boundary_file_string = boundary_file.read()
            boundary_dict = of_io.get_dict(input_string=boundary_file_string, keyword=boundary)
            # get point ids and coordinates for all the faces in the boundary
            node_ids, node_coords = of_io.get_boundary_points(case_directory=self.working_directory, time_folder='0',
                                                              boundary_name=boundary)
            nfaces = of_io.get_int(input_string=boundary_dict, keyword='nFaces')
            start_face = of_io.get_int(input_string=boundary_dict, keyword='startFace')

            # create input model part
            self.model.create_model_part(f'{boundary}_input', node_coords[:, 0], node_coords[:, 1], node_coords[:, 2],
                                         node_ids)

            filename_x = os.path.join(self.working_directory, '0/ccx')
            filename_y = os.path.join(self.working_directory, '0/ccy')
            filename_z = os.path.join(self.working_directory, '0/ccz')

            x0 = of_io.get_boundary_field(file_name=filename_x, boundary_name=boundary, size=nfaces,
                                          is_scalar=True)
            y0 = of_io.get_boundary_field(file_name=filename_y, boundary_name=boundary, size=nfaces,
                                          is_scalar=True)
            z0 = of_io.get_boundary_field(file_name=filename_z, boundary_name=boundary, size=nfaces,
                                          is_scalar=True)
            ids = np.arange(0, nfaces)

            # create output model part
            mp_output = self.model.create_model_part(f'{boundary}_output', x0, y0, z0, ids)
            mp_output.start_face = start_face
            mp_output.nfaces = nfaces

        # create interfaces
        self.interface_input = Interface(self.settings['interface_input'], self.model)
        self.interface_output = Interface(self.settings['interface_output'], self.model)

        # time
        self.init_time = self.init_time
        self.run_time = 0.0

        self.residual_variables = self.settings.get('residual_variables', None)
        self.res_filepath = os.path.join(self.working_directory, 'residuals.csv')

        if self.residual_variables is not None:
            self.write_residuals_fileheader()

    @tools.time_initialize
    def initialize(self):
        super().initialize()

        # define timestep and physical time
        self.timestep = 0
        self.physical_time = self.start_time

        # copy zero folder to folder with correctly named timeformat
        if self.start_time == 0:
            timestamp = '{:.{}f}'.format(self.physical_time, self.time_precision)
            path_orig = os.path.join(self.working_directory, '0')
            path_new = os.path.join(self.working_directory, timestamp)
            shutil.rmtree(path_new, ignore_errors=True)
            shutil.copytree(path_orig, path_new)

        # if parallel do a decomposition and establish a remapping for the output based on the faceProcAddressing
        """Note concerning the sequence: The file ./processorX/constant/polyMesh/pointprocAddressing contains a list of 
        indices referring to the original index in the ./constant/polyMesh/points file, these indices go from 0 to 
        nPoints -1
        However, mesh faces can be shared between processors and it has to be tracked whether these are inverted or not
        This inversion is indicated by negative indices
        However, as minus 0 is not a thing, the indices are first incremented by 1 before inversion
        Therefore to get the correct index one should use |index|-1!!
        Normally no doubles should be encountered on an interface as these faces are not shared by processors
        """

        if self.settings['parallel']:
            if self.start_time == 0:
                check_call(f'decomposePar -force -time {self.start_time} &> log.decomposePar',
                           cwd=self.working_directory,
                           shell=True, env=self.env)

            for boundary in self.boundary_names:
                mp_output = self.model.get_model_part(f'{boundary}_output')
                mp_output.sequence = []
                for p in range(self.cores):
                    path = os.path.join(self.working_directory, f'processor{p}/constant/polyMesh/faceProcAddressing')
                    with open(path, 'r') as f:
                        face_proc_add_string = f.read()
                    face_proc_add = np.abs(of_io.get_scalar_array(input_string=face_proc_add_string, is_int=True))
                    face_proc_add -= 1

                    mp_output.sequence += (face_proc_add[(face_proc_add >= mp_output.start_face) & (
                            face_proc_add < mp_output.start_face + mp_output.nfaces)] - mp_output.start_face).tolist()

                np.savetxt(os.path.join(self.working_directory, f'sequence_{boundary}.txt'),
                           np.array(mp_output.sequence), fmt='%i')

                if len(mp_output.sequence) != mp_output.nfaces:
                    print(f'sequence: {len(mp_output.sequence)}')
                    print(f'nNodes: {mp_output.size}')
                    raise ValueError('Number of face indices in sequence does not correspond to number of faces')

        # starting the OpenFOAM infinite loop for coupling!
        if not self.settings['parallel']:
            cmd = self.application + '&> log.' + self.application
        else:
            cmd = 'mpirun -np ' + str(self.cores) + ' ' + self.application + ' -parallel &> log.' + self.application

        self.openfoam_process = subprocess.Popen(cmd, cwd=self.working_directory, shell=True, env=self.env)

    def initialize_solution_step(self):
        super().initialize_solution_step()

        # for parallel: create a folder with the correct time stamp for decomposition of pointDisplacement_Next
        # for serial: folder will normally be present, except for time 0: make a folder 0.0000 with specified precision
        timestamp = '{:.{}f}'.format(self.physical_time, self.time_precision)
        path = os.path.join(self.working_directory, timestamp)
        if self.cores > 1 or self.physical_time == 0:
            os.makedirs(path, exist_ok=True)

        # prepare new time step folder and reset the number of iterations
        self.timestep += 1
        self.iteration = 0
        self.physical_time += self.delta_t

        self.prev_timestamp = timestamp
        self.cur_timestamp = f'{self.physical_time:.{self.time_precision}f}'

        if not self.settings['parallel']:  # if serial
            new_path = os.path.join(self.working_directory, self.cur_timestamp)
            if os.path.isdir(new_path):
                tools.print_info(f'Overwrite existing time step folder: {new_path}', layout='warning')
                check_call(f'rm -rf {new_path}', shell=True)
            check_call(f'mkdir -p {new_path}', shell=True)
        else:
            for i in np.arange(self.cores):
                new_path = os.path.join(self.working_directory, 'processor' + str(i), self.cur_timestamp)
                if os.path.isdir(new_path):
                    if i == 0:
                        tools.print_info(f'Overwrite existing time step folder: {new_path}', layout='warning')
                    check_call(f'rm -rf {new_path}', shell=True)
                check_call(f'mkdir -p {new_path}', shell=True)

        self.send_message('next')
        self.wait_message('next_ready')

    @tools.time_solve_solution_step
    def solve_solution_step(self, interface_input):
        self.iteration += 1

        # store incoming displacements
        self.interface_input.set_interface_data(interface_input.get_interface_data())

        # write interface data to OpenFOAM-file
        self.write_node_input()

        # copy output data for debugging
        if self.debug:
            if self.cores > 1:
                for i in range(0, self.cores):
                    path_from = os.path.join(self.working_directory, 'processor' + str(i), self.prev_timestamp,
                                             'pointDisplacement_Next')
                    path_to = os.path.join(self.working_directory, 'processor' + str(i), self.prev_timestamp,
                                           'pointDisplacement_Next_Iter' + str(self.iteration))
                    shutil.copy(path_from, path_to)
            else:
                path_from = os.path.join(self.working_directory, self.prev_timestamp, 'pointDisplacement_Next')
                path_to = os.path.join(self.working_directory, self.prev_timestamp,
                                       'pointDisplacement_Next_Iter' + str(self.iteration))
                shutil.copy(path_from, path_to)

        self.delete_prev_iter_output()

        self.send_message('continue')
        self.wait_message('continue_ready')

        # copy output data for debugging
        if self.debug:
            for boundary in self.boundary_names:
                # specify location of pressure and traction
                traction_name = 'TRACTION_' + boundary
                pressure_name = 'PRESSURE_' + boundary
                wss_filepath = os.path.join(self.working_directory, 'postProcessing', traction_name, 'surface',
                                            self.cur_timestamp, f'wallShearStress_patch_{boundary}.raw')
                pres_filepath = os.path.join(self.working_directory, 'postProcessing', pressure_name, 'surface',
                                             self.cur_timestamp, f'p_patch_{boundary}.raw')
                wss_iter_filepath = os.path.join(self.working_directory, 'postProcessing', traction_name, 'surface',
                                                 self.cur_timestamp,
                                                 f'wallShearStress_patch_{boundary}_{self.iteration}.raw')
                pres_iter_filepath = os.path.join(self.working_directory, 'postProcessing', pressure_name, 'surface',
                                                  self.cur_timestamp, f'p_patch_{boundary}_{self.iteration}.raw')
                shutil.copy(wss_filepath, wss_iter_filepath)
                shutil.copy(pres_filepath, pres_iter_filepath)

        # read data from OpenFOAM
        self.read_node_output()

        # return interface_output object
        return self.interface_output

    def finalize_solution_step(self):
        super().finalize_solution_step()

        prev_timestep = self.timestep - 1
        # remove the folder that was used for pointDisplacement_Next if not in writeInterval
        if self.settings['parallel']:
            dir_pointdisp_next = os.path.join(self.working_directory, self.prev_timestamp)
            shutil.rmtree(dir_pointdisp_next)

            if prev_timestep % self.write_interval:
                for p in range(self.cores):
                    prev_timestep_dir = os.path.join(self.working_directory, f'processor{p}/{self.prev_timestamp}')
                    shutil.rmtree(prev_timestep_dir)
        else:
            if prev_timestep % self.write_interval:
                dir_pointdisp_next = os.path.join(self.working_directory, self.prev_timestamp)
                shutil.rmtree(dir_pointdisp_next)

        if not (self.timestep % self.write_interval):
            self.send_message('save')
            self.wait_message('save_ready')

        if self.residual_variables is not None:
            self.write_of_residuals()

    def finalize(self):
        super().finalize()

        self.send_message('stop')
        self.wait_message('stop_ready')
        self.openfoam_process.wait()

    def get_interface_input(self):
        return self.interface_input

    def get_interface_output(self):
        return self.interface_output

    def delete_prev_iter_output(self):
        # pressure and wall shear stress files are removed to avoid openfoam to append data in the new iteration
        for boundary in self.boundary_names:
            # specify location of pressure and traction
            traction_name = 'TRACTION_' + boundary
            pressure_name = 'PRESSURE_' + boundary
            wss_file = os.path.join(self.working_directory, 'postProcessing', traction_name, 'surface',
                                    self.cur_timestamp, 'wallShearStress_patch_' + boundary + '.raw')
            pres_file = os.path.join(self.working_directory, 'postProcessing', pressure_name, 'surface',
                                     self.cur_timestamp, 'p_patch_' + boundary + '.raw')
            if os.path.isfile(wss_file):
                os.remove(wss_file)
            if os.path.isfile(pres_file):
                os.remove(pres_file)

    def read_node_output(self):
        """
        reads the pressure and wall shear stress from the <case directory>/postProcessing for serial and parallel. In
        case of parallel, it uses mp.sequence (using faceProcAddressing) to map the values to the face centres.

        :return:
        """

        # default value is 1.0 for compressible case
        # when the solver is incompressible, the pressure and shear stress are kinematic; therefore multiply with
        # the fluid density
        density = 1.0
        if self.settings['is_incompressible']:
            density = self.settings['density']

        for boundary in self.boundary_names:
            # specify location of pressure and traction
            traction_name = 'TRACTION_' + boundary
            pressure_name = 'PRESSURE_' + boundary
            mp_name = f'{boundary}_output'
            mp = self.model.get_model_part(mp_name)
            nfaces = mp.size
            wss_filename = os.path.join(self.working_directory, 'postProcessing', traction_name, 'surface',
                                        self.cur_timestamp, 'wallShearStress_patch_' + boundary + '.raw')
            pres_filepath = os.path.join(self.working_directory, 'postProcessing', pressure_name, 'surface',
                                         self.cur_timestamp, 'p_patch_' + boundary + '.raw')

            # check if the pressure and wall shear stress files completed by openfoam and read data
            self.check_output_file(wss_filename, nfaces)
            wss_tmp = np.loadtxt(wss_filename, comments='#')[:, 3:]
            self.check_output_file(pres_filepath, nfaces)
            pres_tmp = np.loadtxt(pres_filepath, comments='#')[:, 3]

            if self.settings['parallel']:
                pos_list = mp.sequence
            else:
                pos_list = [pos for pos in range(0, nfaces)]

            wall_shear_stress = np.empty_like(wss_tmp)
            pressure = np.empty((pres_tmp.size, 1))

            wall_shear_stress[pos_list,] = wss_tmp[:, ]
            pressure[pos_list, 0] = pres_tmp

            self.interface_output.set_variable_data(mp_name, 'traction', wall_shear_stress * -1 * density)
            self.interface_output.set_variable_data(mp_name, 'pressure', pressure * density)

    # noinspection PyMethodMayBeStatic
    def write_footer(self, file_name):
        # write OpenFOAM-footer at the end of file
        with open(file_name, 'a') as f:
            f.write('\n// ************************************************************************* //\n')

    def write_node_input(self):
        """
        creates pointDisplacementNext for supplying the displacement field in the FSI coupling. This file is created
        from 0/pointDisplacement. The boundary field for boundaries participating in the FSI coupling is modified to
        supply the boundary displacement field from structural solver. If the OpenFOAM solver is run in parallel,
        the field is subsequently decomposed using the command: decomposePar.
       :return:
       """

        pointdisp_filename_ref = os.path.join(self.working_directory, '0', 'pointDisplacement')

        pointdisp_filename = os.path.join(self.working_directory, self.prev_timestamp, 'pointDisplacement_Next')

        with open(pointdisp_filename_ref, 'r') as ref_file:
            pointdisp_string = ref_file.read()

        for boundary in self.boundary_names:
            mp_name = f'{boundary}_input'
            displacement = self.interface_input.get_variable_data(mp_name, 'displacement')
            boundary_dict = of_io.get_dict(input_string=pointdisp_string, keyword=boundary)
            boundary_dict_new = of_io.update_vector_array_dict(dict_string=boundary_dict, vector_array=displacement)
            pointdisp_string = pointdisp_string.replace(boundary_dict, boundary_dict_new)

        with open(pointdisp_filename, 'w') as f:
            f.write(pointdisp_string)

        if self.settings['parallel']:
            check_call(f'decomposePar -fields -time {self.prev_timestamp} &> log.decomposePar;',
                       cwd=self.working_directory, shell=True, env=self.env)

    # noinspection PyMethodMayBeStatic
    def check_output_file(self, filename, nfaces):
        counter = 0
        nlines = 0
        lim = 1000
        while (nlines < nfaces + 2) and counter < lim:
            if os.path.isfile(filename):
                with open(filename, 'r') as f:
                    nlines = sum(1 for _ in f)
            time.sleep(0.01)
            counter += 1
        if counter == lim:
            raise RuntimeError(f'Timed out waiting for file: {filename}')
        else:
            return True

    def send_message(self, message):
        file = os.path.join(self.working_directory, message + '.coco')
        open(file, 'w').close()
        return

    def wait_message(self, message):
        wait_time_lim = 10 * 60  # 10 minutes maximum waiting time for a single flow solver iteration
        cumul_time = 0
        file = os.path.join(self.working_directory, message + '.coco')
        while not os.path.isfile(file):
            time.sleep(0.01)
            cumul_time += 0.01
            if cumul_time > wait_time_lim:
                self.openfoam_process.kill()
                self.openfoam_process.wait()
                raise RuntimeError(f'CoCoNuT timed out in the OpenFOAM solver_wrapper, waiting for message: '
                                   f'{message}.coco')
        os.remove(file)
        return

    def check_message(self, message):
        file = os.path.join(self.working_directory, message + '.coco')
        if os.path.isfile(file):
            os.remove(file)
            return True
        return False

    def remove_all_messages(self):
        for file_name in os.listdir(self.working_directory):
            if file_name.endswith('.coco'):
                file = os.path.join(self.working_directory, file_name)
                os.remove(file)

    def check_software(self):
        if check_call(self.application + ' -help &> checkSoftware', shell=True, env=self.env) != 0:
            raise RuntimeError(f'OpenFOAM not loaded properly. You should perform the following steps:\n'
                               f'-\tLoad the module for OpenFOAM-{self.version},\n'
                               f'-\tSource $FOAM_BASH,\n'
                               f'-\tCompile {self.application}')

        # check version
        with open('checkSoftware', 'r') as f:
            last_line = f.readlines()[-2]  # second last line contains 'Build: XX' with XX the version number
        os.remove('checkSoftware')
        version_nr = last_line.split(' ')[-1]
        if version_nr[:-1] != self.version:
            raise RuntimeError(
                f'OpenFOAM-{self.version} should be loaded! Currently, OpenFOAM-{version_nr[:-1]} is loaded')

    def check_interfaces(self):
        """
        checks the dictionaries from 'interface_input' and 'interface_output' in parameters.json file. The model part
        name must be the concatenation of an entry from `boundary_names` and the string `_input`, for 'interface_input'
        and for 'interface_output' it must be the concatenation of an entry from `boundary_names` and the string
        `_output`.
        :return:
        """
        input_interface_model_parts = [param['model_part'] for param in self.settings['interface_input']]
        output_interface_model_parts = [param['model_part'] for param in self.settings['interface_output']]
        boundary_names = self.settings['boundary_names']

        for boundary_name in boundary_names:
            if f'{boundary_name}_input' not in input_interface_model_parts:
                raise RuntimeError(
                    f'Error in json file: {boundary_name}_input not listed in "interface_input": '
                    f'{self.settings["interface_input"]}.\n. <boundary> in the "boundary_names" in json file should '
                    f'have corresponding <boundary>_input in "interface_input" list')

            if f'{boundary_name}_output' not in output_interface_model_parts:
                raise RuntimeError(
                    f'Error in json file: {boundary_name}_output not listed in "interface_output": '
                    f'{self.settings["interface_output"]}.\n. <boundary> in the "boundary_names" in json file should '
                    f'have corresponding <boundary>_output in "interface_output" list')

    def read_modify_controldict(self):
        """
        reads the controlDict file in the case-directory and modifies some entries required by the coconut_pimpleFoam.
        The values of these entries are taken from paramters.json file.
        :return:
        """

        file_name = os.path.join(self.working_directory, 'system/controlDict')
        with open(file_name, 'r') as control_dict_file:
            control_dict = control_dict_file.read()

        self.write_interval = of_io.get_int(input_string=control_dict, keyword='writeInterval')

        if self.save_restart % self.write_interval:
            raise RuntimeError('save_restart should be an integer multiple of write_interval.')

        time_format = of_io.get_string(input_string=control_dict, keyword='timeFormat')
        self.write_precision = of_io.get_int(input_string=control_dict, keyword='writePrecision')

        if not time_format == 'fixed':
            msg = f'timeFormat:{time_format} in controlDict not implemented. Changed to "fixed"'
            tools.print_info(msg, layout='warning')
            control_dict = re.sub(r'timeFormat' + of_io.delimter + r'\w+', f'timeFormat    fixed',
                                  control_dict)
        control_dict = re.sub(r'application' + of_io.delimter + r'\w+', f'application    {self.application}',
                              control_dict)
        control_dict = re.sub(r'startTime' + of_io.delimter + of_io.float_pattern,
                              f'startTime    {self.start_time}', control_dict)
        control_dict = re.sub(r'deltaT' + of_io.delimter + of_io.float_pattern, f'deltaT    {self.delta_t}',
                              control_dict)
        control_dict = re.sub(r'timePrecision' + of_io.delimter + of_io.int_pattern,
                              f'timePrecision    {self.time_precision}',
                              control_dict)
        control_dict = re.sub(r'endTime' + of_io.delimter + of_io.float_pattern, f'endTime    1e15', control_dict)

        # delete previously defined coconut functions
        coconut_start_string = '// CoCoNuT function objects'
        control_dict = re.sub(coconut_start_string + r'.*', '', control_dict, flags=re.S)

        with open(file_name, 'w') as control_dict_file:
            control_dict_file.write(control_dict)
            control_dict_file.write(coconut_start_string + '\n')
            control_dict_file.write('boundary_names (')

            for boundary_name in self.boundary_names:
                control_dict_file.write(boundary_name + ' ')

            control_dict_file.write(');\n\n')
            control_dict_file.write('functions\n{\n')

            for boundary_name in self.boundary_names:
                control_dict_file.write(f'PRESSURE_{boundary_name}\n'
                                        f'{{\n'
                                        f'type  	 surfaceRegion;\n'
                                        f'libs 	 ("libfieldFunctionObjects.so");\n'
                                        f'executeControl 	 timeStep;\n'
                                        f'executeInterval 	 1;\n'
                                        f'writeControl 	 timeStep;\n'
                                        f'writeInterval 	 1;\n'
                                        f'timeFormat 	 fixed;\n'
                                        f'timePrecision 	 {self.time_precision};\n'
                                        f'operation 	 none;\n'
                                        f'writeFields 	 true;\n'
                                        f'surfaceFormat 	 raw;\n'
                                        f'regionType 	 patch;\n'
                                        f'name 	 {boundary_name};\n'
                                        f'fields (p);\n'
                                        f'}}\n')
                control_dict_file.write(f'wallShearStress\n'
                                        f'{{\n'
                                        f'type  	 wallShearStress;\n'
                                        f'libs 	 ("libfieldFunctionObjects.so");\n'
                                        f'executeControl 	 timeStep;\n'
                                        f'executeInterval 	 1;\n'
                                        f'writeControl 	 timeStep;\n'
                                        f'writeInterval 	 1;\n'
                                        f'timeFormat 	 fixed;\n'
                                        f'timePrecision 	 {self.time_precision};\n'
                                        f'log 	 false;\n'
                                        f'}}\n')
                control_dict_file.write(f'TRACTION_{boundary_name}\n'
                                        f'{{\n'
                                        f'type  	 surfaceRegion;\n'
                                        f'libs 	 ("libfieldFunctionObjects.so");\n'
                                        f''f'executeControl 	 timeStep;\n'
                                        f'executeInterval 	 1;\n'
                                        f'writeControl 	 timeStep;\n'
                                        f'writeInterval 	 1;\n'
                                        f'timeFormat 	 fixed;\n'
                                        f'timePrecision 	 {self.time_precision};\n'
                                        f'operation 	 none;\n'
                                        f'writeFields 	 true;\n'
                                        f'surfaceFormat 	 raw;\n'
                                        f'regionType 	 patch;\n'
                                        f'name 	 {boundary_name};\n'
                                        f'fields ( wallShearStress);\n'
                                        f'}}\n')
            control_dict_file.write('}')
        self.write_footer(file_name)

    def write_residuals_fileheader(self):
        header = ''
        sep = ', '
        with open(self.res_filepath, 'w') as f:
            f.write('# Residuals\n')
            for variable in self.residual_variables:
                header += variable + sep
            f.write(header.strip(sep) + '\n')

    def write_of_residuals(self):
        """
        it reads the log file generated by coconut_pimpleFoam solver and writes the last initial residual of the fields
        in the pimple iterations, for every coupling iteration. The fields should be given in the parameters.json file
        with the key-'residual_variables' and values-list(OpenFOAM variables), e.g. 'residual_variables': ['U', 'p']
        :return:
        """
        log_filepath = os.path.join(self.working_directory, f'log.{self.application}')
        if os.path.isfile(log_filepath):
            with open(log_filepath, 'r') as f:
                log_string = f.read()
            time_start_string = f'Time = {self.prev_timestamp}'
            time_end_string = f'Time = {self.cur_timestamp}'
            match = re.search(time_start_string + r'(.*)' + time_end_string, log_string, flags=re.S)
            if match is not None:
                time_block = match.group(1)
                iteration_block_list = re.findall(
                    r'Coupling iteration = \d+(.*?)Coupling iteration \d+ end', time_block, flags=re.S)
                for iteration_block in iteration_block_list:
                    residual_array = np.empty(len(self.residual_variables))
                    for i, variable in enumerate(self.residual_variables):
                        search_string = f'Solving for {variable}, Initial residual = ({of_io.float_pattern})'
                        var_residual_list = re.findall(search_string, iteration_block)
                        if var_residual_list:
                            # last initial residual of pimple loop
                            var_residual = float(var_residual_list[-1])
                            residual_array[i] = var_residual
                        else:
                            raise RuntimeError(f'Variable: {variable} equation is not solved in {self.application}')
=======
>>>>>>> cb254829

    def read_face_centres(self, boundary_name, nfaces):
        filename_x = join(self.working_directory, '0/ccx')
        filename_y = join(self.working_directory, '0/ccy')
        filename_z = join(self.working_directory, '0/ccz')

        x0 = of_io.get_boundary_field(file_name=filename_x, boundary_name=boundary_name, size=nfaces, is_scalar=True)
        y0 = of_io.get_boundary_field(file_name=filename_y, boundary_name=boundary_name, size=nfaces, is_scalar=True)
        z0 = of_io.get_boundary_field(file_name=filename_z, boundary_name=boundary_name, size=nfaces, is_scalar=True)
        return x0, y0, z0

    def pressure_dict(self, boundary_name):
        dct = (f'    PRESSURE_{boundary_name}\n'
               f'    {{\n'
               f'        type            surfaceRegion;\n'
               f'        libs            ("libfieldFunctionObjects.so");\n'
               f'        executeControl  timeStep;\n'
               f'        executeInterval 1;\n'
               f'        writeControl    timeStep;\n'
               f'        writeInterval   1;\n'
               f'        timeFormat      fixed;\n'
               f'        timePrecision   {self.time_precision};\n'
               f'        operation       none;\n'
               f'        writeFields     true;\n'
               f'        surfaceFormat   raw;\n'
               f'        regionType      patch;\n'
               f'        name            {boundary_name};\n'
               f'        fields          (p);\n'
               f'    }}\n')
        return dct

    def wall_shear_stress_dict(self, boundary_name):
        dct = (f'    wallShearStress\n'
               f'    {{\n'
               f'        type            wallShearStress;\n'
               f'        libs            ("libfieldFunctionObjects.so");\n'
               f'        executeControl  timeStep;\n'
               f'        executeInterval 1;\n'
               f'        writeControl    none;\n'
               f'        timeFormat      fixed;\n'
               f'        timePrecision   {self.time_precision};\n'
               f'        log             false;\n'
               f'    }}\n')
        return dct

    def traction_dict(self, boundary_name):
        dct = (f'    TRACTION_{boundary_name}\n'
               f'    {{\n'
               f'        type            surfaceRegion;\n'
               f'        libs            ("libfieldFunctionObjects.so");\n'
               f'        executeControl  timeStep;\n'
               f'        executeInterval 1;\n'
               f'        writeControl    timeStep;\n'
               f'        writeInterval   1;\n'
               f'        timeFormat      fixed;\n'
               f'        timePrecision   {self.time_precision};\n'
               f'        operation       none;\n'
               f'        writeFields     true;\n'
               f'        surfaceFormat   raw;\n'
               f'        regionType      patch;\n'
               f'        name            {boundary_name};\n'
               f'        fields          (wallShearStress);\n'
               f'    }}\n')
        return dct<|MERGE_RESOLUTION|>--- conflicted
+++ resolved
@@ -10,32 +10,8 @@
     return SolverWrapperOpenFOAM41(parameters)
 
 
-<<<<<<< HEAD
-class SolverWrapperOpenFOAM41(Component):
-    @tools.time_initialize
-    def __init__(self, parameters):
-        super().__init__()
-
-        # settings
-        self.settings = parameters['settings']
-        self.working_directory = self.settings['working_directory']
-        self.env = get_solver_env(__name__, self.working_directory)
-        # adapted application from openfoam ('coconut_<application name>')
-        self.application = self.settings['application']
-        self.delta_t = self.settings['delta_t']
-        self.time_precision = self.settings['time_precision']
-        self.start_time = self.settings['timestep_start'] * self.delta_t
-        self.timestep = self.physical_time = self.iteration = self.prev_timestamp = self.cur_timestamp = None
-        self.save_restart = self.settings.get('save_restart', 0)
-        self.openfoam_process = None
-        self.write_interval = self.write_precision = None
-        # boundary_names is the set of boundaries in OpenFoam used for coupling
-        self.boundary_names = self.settings['boundary_names']
-        self.version = '4.1'
-=======
 class SolverWrapperOpenFOAM41(SolverWrapperOpenFOAM):
     version = '4.1'
->>>>>>> cb254829
 
     def __init__(self, parameters):
         super().__init__(parameters)
@@ -44,590 +20,12 @@
         # compile adapted openfoam software
         self.compile_adapted_openfoam_solver()
 
-<<<<<<< HEAD
-        # compile openfoam adapted solver
-        solver_dir = os.path.join(os.path.dirname(__file__), self.application)
-        try:
-            check_call(f'wmake {solver_dir} &> log.wmake', cwd=self.working_directory, shell=True, env=self.env)
-        except subprocess.CalledProcessError:
-            raise RuntimeError(
-                f'Compilation of {self.application} failed. Check {os.path.join(self.working_directory, "log.wmake")}')
-
-        # check that the correct modules have been loaded
-=======
         # check that the correct software is available
->>>>>>> cb254829
         self.check_software()
 
     def write_cell_centres(self):
         check_call('writeCellCentres -time 0 &> log.writeCellCentres;', cwd=self.working_directory, shell=True,
                    env=self.env)
-<<<<<<< HEAD
-        boundary_filename = os.path.join(self.working_directory, 'constant/polyMesh/boundary')
-
-        for boundary in self.boundary_names:
-            with open(boundary_filename, 'r') as boundary_file:
-                boundary_file_string = boundary_file.read()
-            boundary_dict = of_io.get_dict(input_string=boundary_file_string, keyword=boundary)
-            # get point ids and coordinates for all the faces in the boundary
-            node_ids, node_coords = of_io.get_boundary_points(case_directory=self.working_directory, time_folder='0',
-                                                              boundary_name=boundary)
-            nfaces = of_io.get_int(input_string=boundary_dict, keyword='nFaces')
-            start_face = of_io.get_int(input_string=boundary_dict, keyword='startFace')
-
-            # create input model part
-            self.model.create_model_part(f'{boundary}_input', node_coords[:, 0], node_coords[:, 1], node_coords[:, 2],
-                                         node_ids)
-
-            filename_x = os.path.join(self.working_directory, '0/ccx')
-            filename_y = os.path.join(self.working_directory, '0/ccy')
-            filename_z = os.path.join(self.working_directory, '0/ccz')
-
-            x0 = of_io.get_boundary_field(file_name=filename_x, boundary_name=boundary, size=nfaces,
-                                          is_scalar=True)
-            y0 = of_io.get_boundary_field(file_name=filename_y, boundary_name=boundary, size=nfaces,
-                                          is_scalar=True)
-            z0 = of_io.get_boundary_field(file_name=filename_z, boundary_name=boundary, size=nfaces,
-                                          is_scalar=True)
-            ids = np.arange(0, nfaces)
-
-            # create output model part
-            mp_output = self.model.create_model_part(f'{boundary}_output', x0, y0, z0, ids)
-            mp_output.start_face = start_face
-            mp_output.nfaces = nfaces
-
-        # create interfaces
-        self.interface_input = Interface(self.settings['interface_input'], self.model)
-        self.interface_output = Interface(self.settings['interface_output'], self.model)
-
-        # time
-        self.init_time = self.init_time
-        self.run_time = 0.0
-
-        self.residual_variables = self.settings.get('residual_variables', None)
-        self.res_filepath = os.path.join(self.working_directory, 'residuals.csv')
-
-        if self.residual_variables is not None:
-            self.write_residuals_fileheader()
-
-    @tools.time_initialize
-    def initialize(self):
-        super().initialize()
-
-        # define timestep and physical time
-        self.timestep = 0
-        self.physical_time = self.start_time
-
-        # copy zero folder to folder with correctly named timeformat
-        if self.start_time == 0:
-            timestamp = '{:.{}f}'.format(self.physical_time, self.time_precision)
-            path_orig = os.path.join(self.working_directory, '0')
-            path_new = os.path.join(self.working_directory, timestamp)
-            shutil.rmtree(path_new, ignore_errors=True)
-            shutil.copytree(path_orig, path_new)
-
-        # if parallel do a decomposition and establish a remapping for the output based on the faceProcAddressing
-        """Note concerning the sequence: The file ./processorX/constant/polyMesh/pointprocAddressing contains a list of 
-        indices referring to the original index in the ./constant/polyMesh/points file, these indices go from 0 to 
-        nPoints -1
-        However, mesh faces can be shared between processors and it has to be tracked whether these are inverted or not
-        This inversion is indicated by negative indices
-        However, as minus 0 is not a thing, the indices are first incremented by 1 before inversion
-        Therefore to get the correct index one should use |index|-1!!
-        Normally no doubles should be encountered on an interface as these faces are not shared by processors
-        """
-
-        if self.settings['parallel']:
-            if self.start_time == 0:
-                check_call(f'decomposePar -force -time {self.start_time} &> log.decomposePar',
-                           cwd=self.working_directory,
-                           shell=True, env=self.env)
-
-            for boundary in self.boundary_names:
-                mp_output = self.model.get_model_part(f'{boundary}_output')
-                mp_output.sequence = []
-                for p in range(self.cores):
-                    path = os.path.join(self.working_directory, f'processor{p}/constant/polyMesh/faceProcAddressing')
-                    with open(path, 'r') as f:
-                        face_proc_add_string = f.read()
-                    face_proc_add = np.abs(of_io.get_scalar_array(input_string=face_proc_add_string, is_int=True))
-                    face_proc_add -= 1
-
-                    mp_output.sequence += (face_proc_add[(face_proc_add >= mp_output.start_face) & (
-                            face_proc_add < mp_output.start_face + mp_output.nfaces)] - mp_output.start_face).tolist()
-
-                np.savetxt(os.path.join(self.working_directory, f'sequence_{boundary}.txt'),
-                           np.array(mp_output.sequence), fmt='%i')
-
-                if len(mp_output.sequence) != mp_output.nfaces:
-                    print(f'sequence: {len(mp_output.sequence)}')
-                    print(f'nNodes: {mp_output.size}')
-                    raise ValueError('Number of face indices in sequence does not correspond to number of faces')
-
-        # starting the OpenFOAM infinite loop for coupling!
-        if not self.settings['parallel']:
-            cmd = self.application + '&> log.' + self.application
-        else:
-            cmd = 'mpirun -np ' + str(self.cores) + ' ' + self.application + ' -parallel &> log.' + self.application
-
-        self.openfoam_process = subprocess.Popen(cmd, cwd=self.working_directory, shell=True, env=self.env)
-
-    def initialize_solution_step(self):
-        super().initialize_solution_step()
-
-        # for parallel: create a folder with the correct time stamp for decomposition of pointDisplacement_Next
-        # for serial: folder will normally be present, except for time 0: make a folder 0.0000 with specified precision
-        timestamp = '{:.{}f}'.format(self.physical_time, self.time_precision)
-        path = os.path.join(self.working_directory, timestamp)
-        if self.cores > 1 or self.physical_time == 0:
-            os.makedirs(path, exist_ok=True)
-
-        # prepare new time step folder and reset the number of iterations
-        self.timestep += 1
-        self.iteration = 0
-        self.physical_time += self.delta_t
-
-        self.prev_timestamp = timestamp
-        self.cur_timestamp = f'{self.physical_time:.{self.time_precision}f}'
-
-        if not self.settings['parallel']:  # if serial
-            new_path = os.path.join(self.working_directory, self.cur_timestamp)
-            if os.path.isdir(new_path):
-                tools.print_info(f'Overwrite existing time step folder: {new_path}', layout='warning')
-                check_call(f'rm -rf {new_path}', shell=True)
-            check_call(f'mkdir -p {new_path}', shell=True)
-        else:
-            for i in np.arange(self.cores):
-                new_path = os.path.join(self.working_directory, 'processor' + str(i), self.cur_timestamp)
-                if os.path.isdir(new_path):
-                    if i == 0:
-                        tools.print_info(f'Overwrite existing time step folder: {new_path}', layout='warning')
-                    check_call(f'rm -rf {new_path}', shell=True)
-                check_call(f'mkdir -p {new_path}', shell=True)
-
-        self.send_message('next')
-        self.wait_message('next_ready')
-
-    @tools.time_solve_solution_step
-    def solve_solution_step(self, interface_input):
-        self.iteration += 1
-
-        # store incoming displacements
-        self.interface_input.set_interface_data(interface_input.get_interface_data())
-
-        # write interface data to OpenFOAM-file
-        self.write_node_input()
-
-        # copy output data for debugging
-        if self.debug:
-            if self.cores > 1:
-                for i in range(0, self.cores):
-                    path_from = os.path.join(self.working_directory, 'processor' + str(i), self.prev_timestamp,
-                                             'pointDisplacement_Next')
-                    path_to = os.path.join(self.working_directory, 'processor' + str(i), self.prev_timestamp,
-                                           'pointDisplacement_Next_Iter' + str(self.iteration))
-                    shutil.copy(path_from, path_to)
-            else:
-                path_from = os.path.join(self.working_directory, self.prev_timestamp, 'pointDisplacement_Next')
-                path_to = os.path.join(self.working_directory, self.prev_timestamp,
-                                       'pointDisplacement_Next_Iter' + str(self.iteration))
-                shutil.copy(path_from, path_to)
-
-        self.delete_prev_iter_output()
-
-        self.send_message('continue')
-        self.wait_message('continue_ready')
-
-        # copy output data for debugging
-        if self.debug:
-            for boundary in self.boundary_names:
-                # specify location of pressure and traction
-                traction_name = 'TRACTION_' + boundary
-                pressure_name = 'PRESSURE_' + boundary
-                wss_filepath = os.path.join(self.working_directory, 'postProcessing', traction_name, 'surface',
-                                            self.cur_timestamp, f'wallShearStress_patch_{boundary}.raw')
-                pres_filepath = os.path.join(self.working_directory, 'postProcessing', pressure_name, 'surface',
-                                             self.cur_timestamp, f'p_patch_{boundary}.raw')
-                wss_iter_filepath = os.path.join(self.working_directory, 'postProcessing', traction_name, 'surface',
-                                                 self.cur_timestamp,
-                                                 f'wallShearStress_patch_{boundary}_{self.iteration}.raw')
-                pres_iter_filepath = os.path.join(self.working_directory, 'postProcessing', pressure_name, 'surface',
-                                                  self.cur_timestamp, f'p_patch_{boundary}_{self.iteration}.raw')
-                shutil.copy(wss_filepath, wss_iter_filepath)
-                shutil.copy(pres_filepath, pres_iter_filepath)
-
-        # read data from OpenFOAM
-        self.read_node_output()
-
-        # return interface_output object
-        return self.interface_output
-
-    def finalize_solution_step(self):
-        super().finalize_solution_step()
-
-        prev_timestep = self.timestep - 1
-        # remove the folder that was used for pointDisplacement_Next if not in writeInterval
-        if self.settings['parallel']:
-            dir_pointdisp_next = os.path.join(self.working_directory, self.prev_timestamp)
-            shutil.rmtree(dir_pointdisp_next)
-
-            if prev_timestep % self.write_interval:
-                for p in range(self.cores):
-                    prev_timestep_dir = os.path.join(self.working_directory, f'processor{p}/{self.prev_timestamp}')
-                    shutil.rmtree(prev_timestep_dir)
-        else:
-            if prev_timestep % self.write_interval:
-                dir_pointdisp_next = os.path.join(self.working_directory, self.prev_timestamp)
-                shutil.rmtree(dir_pointdisp_next)
-
-        if not (self.timestep % self.write_interval):
-            self.send_message('save')
-            self.wait_message('save_ready')
-
-        if self.residual_variables is not None:
-            self.write_of_residuals()
-
-    def finalize(self):
-        super().finalize()
-
-        self.send_message('stop')
-        self.wait_message('stop_ready')
-        self.openfoam_process.wait()
-
-    def get_interface_input(self):
-        return self.interface_input
-
-    def get_interface_output(self):
-        return self.interface_output
-
-    def delete_prev_iter_output(self):
-        # pressure and wall shear stress files are removed to avoid openfoam to append data in the new iteration
-        for boundary in self.boundary_names:
-            # specify location of pressure and traction
-            traction_name = 'TRACTION_' + boundary
-            pressure_name = 'PRESSURE_' + boundary
-            wss_file = os.path.join(self.working_directory, 'postProcessing', traction_name, 'surface',
-                                    self.cur_timestamp, 'wallShearStress_patch_' + boundary + '.raw')
-            pres_file = os.path.join(self.working_directory, 'postProcessing', pressure_name, 'surface',
-                                     self.cur_timestamp, 'p_patch_' + boundary + '.raw')
-            if os.path.isfile(wss_file):
-                os.remove(wss_file)
-            if os.path.isfile(pres_file):
-                os.remove(pres_file)
-
-    def read_node_output(self):
-        """
-        reads the pressure and wall shear stress from the <case directory>/postProcessing for serial and parallel. In
-        case of parallel, it uses mp.sequence (using faceProcAddressing) to map the values to the face centres.
-
-        :return:
-        """
-
-        # default value is 1.0 for compressible case
-        # when the solver is incompressible, the pressure and shear stress are kinematic; therefore multiply with
-        # the fluid density
-        density = 1.0
-        if self.settings['is_incompressible']:
-            density = self.settings['density']
-
-        for boundary in self.boundary_names:
-            # specify location of pressure and traction
-            traction_name = 'TRACTION_' + boundary
-            pressure_name = 'PRESSURE_' + boundary
-            mp_name = f'{boundary}_output'
-            mp = self.model.get_model_part(mp_name)
-            nfaces = mp.size
-            wss_filename = os.path.join(self.working_directory, 'postProcessing', traction_name, 'surface',
-                                        self.cur_timestamp, 'wallShearStress_patch_' + boundary + '.raw')
-            pres_filepath = os.path.join(self.working_directory, 'postProcessing', pressure_name, 'surface',
-                                         self.cur_timestamp, 'p_patch_' + boundary + '.raw')
-
-            # check if the pressure and wall shear stress files completed by openfoam and read data
-            self.check_output_file(wss_filename, nfaces)
-            wss_tmp = np.loadtxt(wss_filename, comments='#')[:, 3:]
-            self.check_output_file(pres_filepath, nfaces)
-            pres_tmp = np.loadtxt(pres_filepath, comments='#')[:, 3]
-
-            if self.settings['parallel']:
-                pos_list = mp.sequence
-            else:
-                pos_list = [pos for pos in range(0, nfaces)]
-
-            wall_shear_stress = np.empty_like(wss_tmp)
-            pressure = np.empty((pres_tmp.size, 1))
-
-            wall_shear_stress[pos_list,] = wss_tmp[:, ]
-            pressure[pos_list, 0] = pres_tmp
-
-            self.interface_output.set_variable_data(mp_name, 'traction', wall_shear_stress * -1 * density)
-            self.interface_output.set_variable_data(mp_name, 'pressure', pressure * density)
-
-    # noinspection PyMethodMayBeStatic
-    def write_footer(self, file_name):
-        # write OpenFOAM-footer at the end of file
-        with open(file_name, 'a') as f:
-            f.write('\n// ************************************************************************* //\n')
-
-    def write_node_input(self):
-        """
-        creates pointDisplacementNext for supplying the displacement field in the FSI coupling. This file is created
-        from 0/pointDisplacement. The boundary field for boundaries participating in the FSI coupling is modified to
-        supply the boundary displacement field from structural solver. If the OpenFOAM solver is run in parallel,
-        the field is subsequently decomposed using the command: decomposePar.
-       :return:
-       """
-
-        pointdisp_filename_ref = os.path.join(self.working_directory, '0', 'pointDisplacement')
-
-        pointdisp_filename = os.path.join(self.working_directory, self.prev_timestamp, 'pointDisplacement_Next')
-
-        with open(pointdisp_filename_ref, 'r') as ref_file:
-            pointdisp_string = ref_file.read()
-
-        for boundary in self.boundary_names:
-            mp_name = f'{boundary}_input'
-            displacement = self.interface_input.get_variable_data(mp_name, 'displacement')
-            boundary_dict = of_io.get_dict(input_string=pointdisp_string, keyword=boundary)
-            boundary_dict_new = of_io.update_vector_array_dict(dict_string=boundary_dict, vector_array=displacement)
-            pointdisp_string = pointdisp_string.replace(boundary_dict, boundary_dict_new)
-
-        with open(pointdisp_filename, 'w') as f:
-            f.write(pointdisp_string)
-
-        if self.settings['parallel']:
-            check_call(f'decomposePar -fields -time {self.prev_timestamp} &> log.decomposePar;',
-                       cwd=self.working_directory, shell=True, env=self.env)
-
-    # noinspection PyMethodMayBeStatic
-    def check_output_file(self, filename, nfaces):
-        counter = 0
-        nlines = 0
-        lim = 1000
-        while (nlines < nfaces + 2) and counter < lim:
-            if os.path.isfile(filename):
-                with open(filename, 'r') as f:
-                    nlines = sum(1 for _ in f)
-            time.sleep(0.01)
-            counter += 1
-        if counter == lim:
-            raise RuntimeError(f'Timed out waiting for file: {filename}')
-        else:
-            return True
-
-    def send_message(self, message):
-        file = os.path.join(self.working_directory, message + '.coco')
-        open(file, 'w').close()
-        return
-
-    def wait_message(self, message):
-        wait_time_lim = 10 * 60  # 10 minutes maximum waiting time for a single flow solver iteration
-        cumul_time = 0
-        file = os.path.join(self.working_directory, message + '.coco')
-        while not os.path.isfile(file):
-            time.sleep(0.01)
-            cumul_time += 0.01
-            if cumul_time > wait_time_lim:
-                self.openfoam_process.kill()
-                self.openfoam_process.wait()
-                raise RuntimeError(f'CoCoNuT timed out in the OpenFOAM solver_wrapper, waiting for message: '
-                                   f'{message}.coco')
-        os.remove(file)
-        return
-
-    def check_message(self, message):
-        file = os.path.join(self.working_directory, message + '.coco')
-        if os.path.isfile(file):
-            os.remove(file)
-            return True
-        return False
-
-    def remove_all_messages(self):
-        for file_name in os.listdir(self.working_directory):
-            if file_name.endswith('.coco'):
-                file = os.path.join(self.working_directory, file_name)
-                os.remove(file)
-
-    def check_software(self):
-        if check_call(self.application + ' -help &> checkSoftware', shell=True, env=self.env) != 0:
-            raise RuntimeError(f'OpenFOAM not loaded properly. You should perform the following steps:\n'
-                               f'-\tLoad the module for OpenFOAM-{self.version},\n'
-                               f'-\tSource $FOAM_BASH,\n'
-                               f'-\tCompile {self.application}')
-
-        # check version
-        with open('checkSoftware', 'r') as f:
-            last_line = f.readlines()[-2]  # second last line contains 'Build: XX' with XX the version number
-        os.remove('checkSoftware')
-        version_nr = last_line.split(' ')[-1]
-        if version_nr[:-1] != self.version:
-            raise RuntimeError(
-                f'OpenFOAM-{self.version} should be loaded! Currently, OpenFOAM-{version_nr[:-1]} is loaded')
-
-    def check_interfaces(self):
-        """
-        checks the dictionaries from 'interface_input' and 'interface_output' in parameters.json file. The model part
-        name must be the concatenation of an entry from `boundary_names` and the string `_input`, for 'interface_input'
-        and for 'interface_output' it must be the concatenation of an entry from `boundary_names` and the string
-        `_output`.
-        :return:
-        """
-        input_interface_model_parts = [param['model_part'] for param in self.settings['interface_input']]
-        output_interface_model_parts = [param['model_part'] for param in self.settings['interface_output']]
-        boundary_names = self.settings['boundary_names']
-
-        for boundary_name in boundary_names:
-            if f'{boundary_name}_input' not in input_interface_model_parts:
-                raise RuntimeError(
-                    f'Error in json file: {boundary_name}_input not listed in "interface_input": '
-                    f'{self.settings["interface_input"]}.\n. <boundary> in the "boundary_names" in json file should '
-                    f'have corresponding <boundary>_input in "interface_input" list')
-
-            if f'{boundary_name}_output' not in output_interface_model_parts:
-                raise RuntimeError(
-                    f'Error in json file: {boundary_name}_output not listed in "interface_output": '
-                    f'{self.settings["interface_output"]}.\n. <boundary> in the "boundary_names" in json file should '
-                    f'have corresponding <boundary>_output in "interface_output" list')
-
-    def read_modify_controldict(self):
-        """
-        reads the controlDict file in the case-directory and modifies some entries required by the coconut_pimpleFoam.
-        The values of these entries are taken from paramters.json file.
-        :return:
-        """
-
-        file_name = os.path.join(self.working_directory, 'system/controlDict')
-        with open(file_name, 'r') as control_dict_file:
-            control_dict = control_dict_file.read()
-
-        self.write_interval = of_io.get_int(input_string=control_dict, keyword='writeInterval')
-
-        if self.save_restart % self.write_interval:
-            raise RuntimeError('save_restart should be an integer multiple of write_interval.')
-
-        time_format = of_io.get_string(input_string=control_dict, keyword='timeFormat')
-        self.write_precision = of_io.get_int(input_string=control_dict, keyword='writePrecision')
-
-        if not time_format == 'fixed':
-            msg = f'timeFormat:{time_format} in controlDict not implemented. Changed to "fixed"'
-            tools.print_info(msg, layout='warning')
-            control_dict = re.sub(r'timeFormat' + of_io.delimter + r'\w+', f'timeFormat    fixed',
-                                  control_dict)
-        control_dict = re.sub(r'application' + of_io.delimter + r'\w+', f'application    {self.application}',
-                              control_dict)
-        control_dict = re.sub(r'startTime' + of_io.delimter + of_io.float_pattern,
-                              f'startTime    {self.start_time}', control_dict)
-        control_dict = re.sub(r'deltaT' + of_io.delimter + of_io.float_pattern, f'deltaT    {self.delta_t}',
-                              control_dict)
-        control_dict = re.sub(r'timePrecision' + of_io.delimter + of_io.int_pattern,
-                              f'timePrecision    {self.time_precision}',
-                              control_dict)
-        control_dict = re.sub(r'endTime' + of_io.delimter + of_io.float_pattern, f'endTime    1e15', control_dict)
-
-        # delete previously defined coconut functions
-        coconut_start_string = '// CoCoNuT function objects'
-        control_dict = re.sub(coconut_start_string + r'.*', '', control_dict, flags=re.S)
-
-        with open(file_name, 'w') as control_dict_file:
-            control_dict_file.write(control_dict)
-            control_dict_file.write(coconut_start_string + '\n')
-            control_dict_file.write('boundary_names (')
-
-            for boundary_name in self.boundary_names:
-                control_dict_file.write(boundary_name + ' ')
-
-            control_dict_file.write(');\n\n')
-            control_dict_file.write('functions\n{\n')
-
-            for boundary_name in self.boundary_names:
-                control_dict_file.write(f'PRESSURE_{boundary_name}\n'
-                                        f'{{\n'
-                                        f'type  	 surfaceRegion;\n'
-                                        f'libs 	 ("libfieldFunctionObjects.so");\n'
-                                        f'executeControl 	 timeStep;\n'
-                                        f'executeInterval 	 1;\n'
-                                        f'writeControl 	 timeStep;\n'
-                                        f'writeInterval 	 1;\n'
-                                        f'timeFormat 	 fixed;\n'
-                                        f'timePrecision 	 {self.time_precision};\n'
-                                        f'operation 	 none;\n'
-                                        f'writeFields 	 true;\n'
-                                        f'surfaceFormat 	 raw;\n'
-                                        f'regionType 	 patch;\n'
-                                        f'name 	 {boundary_name};\n'
-                                        f'fields (p);\n'
-                                        f'}}\n')
-                control_dict_file.write(f'wallShearStress\n'
-                                        f'{{\n'
-                                        f'type  	 wallShearStress;\n'
-                                        f'libs 	 ("libfieldFunctionObjects.so");\n'
-                                        f'executeControl 	 timeStep;\n'
-                                        f'executeInterval 	 1;\n'
-                                        f'writeControl 	 timeStep;\n'
-                                        f'writeInterval 	 1;\n'
-                                        f'timeFormat 	 fixed;\n'
-                                        f'timePrecision 	 {self.time_precision};\n'
-                                        f'log 	 false;\n'
-                                        f'}}\n')
-                control_dict_file.write(f'TRACTION_{boundary_name}\n'
-                                        f'{{\n'
-                                        f'type  	 surfaceRegion;\n'
-                                        f'libs 	 ("libfieldFunctionObjects.so");\n'
-                                        f''f'executeControl 	 timeStep;\n'
-                                        f'executeInterval 	 1;\n'
-                                        f'writeControl 	 timeStep;\n'
-                                        f'writeInterval 	 1;\n'
-                                        f'timeFormat 	 fixed;\n'
-                                        f'timePrecision 	 {self.time_precision};\n'
-                                        f'operation 	 none;\n'
-                                        f'writeFields 	 true;\n'
-                                        f'surfaceFormat 	 raw;\n'
-                                        f'regionType 	 patch;\n'
-                                        f'name 	 {boundary_name};\n'
-                                        f'fields ( wallShearStress);\n'
-                                        f'}}\n')
-            control_dict_file.write('}')
-        self.write_footer(file_name)
-
-    def write_residuals_fileheader(self):
-        header = ''
-        sep = ', '
-        with open(self.res_filepath, 'w') as f:
-            f.write('# Residuals\n')
-            for variable in self.residual_variables:
-                header += variable + sep
-            f.write(header.strip(sep) + '\n')
-
-    def write_of_residuals(self):
-        """
-        it reads the log file generated by coconut_pimpleFoam solver and writes the last initial residual of the fields
-        in the pimple iterations, for every coupling iteration. The fields should be given in the parameters.json file
-        with the key-'residual_variables' and values-list(OpenFOAM variables), e.g. 'residual_variables': ['U', 'p']
-        :return:
-        """
-        log_filepath = os.path.join(self.working_directory, f'log.{self.application}')
-        if os.path.isfile(log_filepath):
-            with open(log_filepath, 'r') as f:
-                log_string = f.read()
-            time_start_string = f'Time = {self.prev_timestamp}'
-            time_end_string = f'Time = {self.cur_timestamp}'
-            match = re.search(time_start_string + r'(.*)' + time_end_string, log_string, flags=re.S)
-            if match is not None:
-                time_block = match.group(1)
-                iteration_block_list = re.findall(
-                    r'Coupling iteration = \d+(.*?)Coupling iteration \d+ end', time_block, flags=re.S)
-                for iteration_block in iteration_block_list:
-                    residual_array = np.empty(len(self.residual_variables))
-                    for i, variable in enumerate(self.residual_variables):
-                        search_string = f'Solving for {variable}, Initial residual = ({of_io.float_pattern})'
-                        var_residual_list = re.findall(search_string, iteration_block)
-                        if var_residual_list:
-                            # last initial residual of pimple loop
-                            var_residual = float(var_residual_list[-1])
-                            residual_array[i] = var_residual
-                        else:
-                            raise RuntimeError(f'Variable: {variable} equation is not solved in {self.application}')
-=======
->>>>>>> cb254829
 
     def read_face_centres(self, boundary_name, nfaces):
         filename_x = join(self.working_directory, '0/ccx')
