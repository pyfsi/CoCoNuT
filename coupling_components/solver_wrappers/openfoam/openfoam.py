--- conflicted
+++ resolved
@@ -291,7 +291,6 @@
         self.timestep = 0
         self.physical_time = self.start_time
 
-<<<<<<< HEAD
         # copy zero folder to folder with correctly named timeformat
         if self.start_time == 0:
             timestamp = '{:.{}f}'.format(self.physical_time, self.time_precision)
@@ -413,8 +412,6 @@
                                                                  timestamp)
                         shutil.copytree(path_orig_boundaryData, new_path_boundaryData)
 
-=======
->>>>>>> bceca005
         # if parallel do a decomposition and establish a remapping for the output based on the faceProcAddressing
         # Note concerning the sequence: The file ./processorX/constant/polyMesh/faceprocAddressing contains a list of
         # indices referring to the original index in the ./constant/polyMesh/faces file, these indices go from 0 to
