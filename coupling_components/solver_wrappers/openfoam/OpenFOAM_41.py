from coconut import data_structure
from coconut.coupling_components.component import Component
from coconut.coupling_components.interface import Interface
from coconut.coupling_components import tools
from subprocess import check_call

import numpy as np
import os
import linecache
import sys
import time
import copy
import subprocess


def create(parameters):
    return SolverWrapperOpenFOAM_41(parameters)


class SolverWrapperOpenFOAM_41(Component):
    def __init__(self, parameters):
        super().__init__()

        # Settings
        self.settings = parameters["settings"]
        self.working_directory = self.settings["working_directory"].GetString()
        #         input_file = self.settings["input_file"].GetString()
        #         settings_file_name = os.path.join(working_directory, input_file)
        #         with open(settings_file_name, 'r') as settings_file:
        #             self.settings.AddParameters(cs_data_structure.Parameters(settings_file.read()))
        self.moduleType = "OpenFOAM"  # hard-coded, cannot be altered by naive user
        self.moduleVersion = "4.1"  # hard-coded, cannot be altered by naive user
        self.module = self.moduleType + "/" + self.moduleVersion
        self.application = self.settings[
            "application"].GetString()  # What type of OF-solver to be used - solver requires adaptation before running with OpenFOAM - name of adapted solver starts with 'CoCoNuT_'
        self.dimensions = self.settings["dimensions"].GetInt()
        if (self.dimensions != 2) and (self.dimensions != 3):
            sys.exit("OpenFOAM-case should be 2D or 3D.")
        self.dt = self.settings["dt"].GetDouble()  # Time step size
        self.start_time = self.settings[
            "start_time"].GetDouble()  # Start time - also the name of folder containing data at this time
        self.end_time = self.settings["end_time"].GetDouble()  # End time
        self.cores = self.settings["cores"].GetInt()  # Number of cores to be used in the OpenFOAM-calculation
        self.decomposeMethod = self.settings[
            "decomposeMethod"].GetString()  # Decomposition-method, can be "simple", "scotch"
        self.newtonmax = self.settings["newtonmax"].GetInt()  # Maximal number of Newton iterations
        self.newtontol = self.settings["newtontol"].GetDouble()  # Tolerance of Newton iterations
        self.write_interval = self.settings[
            "write_interval"].GetInt()  # Number of time steps between consecutive saves performed by OpenFOAM
        self.write_precision = self.settings["write_precision"].GetInt()  # writePrecision-parameter in OpenFOAM
        self.time_precision = self.settings["time_precision"].GetInt()  # timePrecision-parameter in OpenFOAM
        self.boundary_names = [_.GetString() for _ in self.settings[
            'boundary_names'].list()]  # boundary_names is the set of boundaries where the moving interface is located (will be used to go through OF-files)
        self.meshmotion_solver = self.settings["meshmotion_solver"].GetString()
        self.diffusivity = self.settings["diffusivity"].GetString()

        # debug
        self.debug = False  # set on True to save copy of input and output files in every iteration

        # Check that the boundary_names and the interface_input and interface_output are defined consistently in the JSON-file
        # For every boundary_name element, there should be one interface_input (boundary_name+"_input") element and one interface_output (boundary_name+"_output") element.
        # Make the distinction between both: interface_input/output are names of the pyKratos ModelPart - boundary_names is the name of the boundary as defined in OpenFOAM!
        if len(self.boundary_names) != len(self.settings['interface_input'].keys()):
            sys.exit(
                "Interface_input and boundary_names should have the same length; one interface_input element corresponds with one boundary_name element!")
        if len(self.boundary_names) != len(self.settings['interface_output'].keys()):
            sys.exit(
                "Interface_output and boundary_names should have the same length; one interface_output element corresponds with one boundary_name element!")
        index = 0
        for boundary in self.boundary_names:
            key_input = self.settings['interface_input'].keys()[index]
            if not ("_input" in key_input):
                sys.exit(
                    'Please make that all interface_input elements correspond to a boundary_names element followed by "_input".')
            else:
                keyBoundary = key_input.replace("_input", "")
                if keyBoundary != boundary:
                    sys.exit(
                        'For OpenFOAM, please make sure that every boundary_names element is linked to an interface_input element with the following name: <boundary_names element>"_input". The corresponding elements in boundary_names and interface_input should have the same index in their respective arrays!')
            key_output = self.settings['interface_output'].keys()[index]
            if not ("_output" in key_output):
                sys.exit(
                    'Please make that all interface_output elements correspond to a boundary_names element followed by "_output".')
            else:
                keyBoundary = key_output.replace("_output", "")
                if keyBoundary != boundary:
                    sys.exit(
                        'For OpenFOAM, please make sure that every boundary_names element is linked to an interface_output element with the following name: <boundary_names element>"_output". The corresponding elements in boundary_names and interface_output should have the same index in their respective arrays!')
                if key_output.replace("_output", "_input") != key_input:
                    sys.exit(
                        "Please make sure that the interface_input and interface_output elements occur in such a way that the corresponding elements have the same index.")
            index += 1

        # Check that the correct modules have been loaded
        self.check_software()

        # Remove possible CoCoNuT-message from previous interrupt
        self.remove_all_messages()

        # Creating OpenFOAM-files - raw dictionary files are predefined in the solver_wrapper folder (and should not be moved)
        # DecomposeParDict: replace raw settings by actual settings defined by user in json-file
        if self.cores > 1:  # Only if calculating in parallel
            decomposeParDict_raw_name = os.path.join(os.path.realpath(os.path.dirname(__file__)),
                                                     "decomposeParDict_raw")
            decomposeParDict_name = os.path.join(self.working_directory, "system/decomposeParDict")
            with open(decomposeParDict_raw_name, 'r') as rawFile:
                with open(decomposeParDict_name, 'w') as newFile:
                    for line in rawFile:
                        line = line.replace('|CORES|', str(self.cores))
                        line = line.replace('|DECOMPOSEMETHOD|', str(self.decomposeMethod))
                        newFile.write(line)

            self.write_footer(decomposeParDict_name)

        # ControlDict: replace raw settings by actual settings defined by user in json-file AND add function objects to write pressure and wall shear stress
        controlDict_raw_name = os.path.join(os.path.realpath(os.path.dirname(__file__)), "controlDict_raw")
        controlDict_name = os.path.join(self.working_directory, "system/controlDict")
        with open(controlDict_raw_name, 'r') as rawFile:
            with open(controlDict_name, 'w') as newFile:
                for line in rawFile:
                    line = line.replace('|APPLICATION|', str(self.application))
                    line = line.replace('|START_TIME|', str(self.start_time))
                    line = line.replace('|END_TIME|', str(self.end_time))
                    line = line.replace('|DT|', str(self.dt))
                    line = line.replace('|WRITE_INTERVAL|', str(self.write_interval))
                    line = line.replace('|WRITE_PRECISION|', str(self.write_precision))
                    line = line.replace('|TIME_PRECISION|', str(self.time_precision))
                    if '|BOUNDARY_NAMES|' in line:
                        firstBoundary = True
                        for interfaces in self.boundary_names:
                            if firstBoundary:
                                boundary_name_temp = "(" + interfaces
                                firstBoundary = False
                            else:
                                boundary_name_temp += " , " + interfaces
                        boundary_name_temp += ")"
                        line = line.replace('|BOUNDARY_NAMES|', boundary_name_temp)
                    newFile.write(line)

        nKey = 0
        if len(self.boundary_names) == 1:
            for key in self.boundary_names:
                self.write_controlDict_function(controlDict_name, "surfaceRegion", "libfieldFunctionObjects",
                                                "PRESSURE", key, True, False)
                self.write_controlDict_function(controlDict_name, "wallShearStress", "libfieldFunctionObjects",
                                                "wallShearStress", key, False, False)
                self.write_controlDict_function(controlDict_name, "surfaceRegion", "libfieldFunctionObjects",
                                                "TRACTION", key, False, True)
        else:
            for key in self.boundary_names:
                if nKey == 0:
                    self.write_controlDict_function(controlDict_name, "surfaceRegion", "libfieldFunctionObjects",
                                                    "PRESSURE", key, True, False)
                    self.write_controlDict_function(controlDict_name, "wallShearStress", "libfieldFunctionObjects",
                                                    "wallShearStress", key, False, False)
                    self.write_controlDict_function(controlDict_name, "surfaceRegion", "libfieldFunctionObjects",
                                                    "TRACTION", key, False, False)
                else:
                    self.write_controlDict_function(controlDict_name, "surfaceRegion", "libfieldFunctionObjects",
                                                    "PRESSURE", key, False, False)
                    if nKey == (len(self.boundary_names) - 1):
                        self.write_controlDict_function(controlDict_name, "surfaceRegion", "libfieldFunctionObjects",
                                                        "TRACTION", key, False, True)
                    else:
                        self.write_controlDict_function(controlDict_name, "surfaceRegion", "libfieldFunctionObjects",
                                                        "TRACTION", key, False, False)
                nKey += 1
        self.write_footer(controlDict_name)
        # DynamicMeshDict: replace raw settings by actual settings defined by user in json-file
        dynamicMeshDict_raw_name = os.path.join(os.path.realpath(os.path.dirname(__file__)), "dynamicMeshDict_raw")
        dynamicMeshDict_name = os.path.join(self.working_directory, "constant/dynamicMeshDict")
        strBoundary = ""
        for boundary in self.boundary_names:
            strBoundary = strBoundary + " " + str(boundary)
        with open(dynamicMeshDict_raw_name, 'r') as rawFile:
            with open(dynamicMeshDict_name, 'w') as newFile:
                for line in rawFile:
                    line = line.replace('|MESHMOTION_SOLVER|', str(self.meshmotion_solver))
                    line = line.replace('|DIFFUSIVITY|', str(self.diffusivity))
                    line = line.replace('|NUM_INTERFACE_INPUT|', str(len(self.settings['boundary_names'].list())))
                    line = line.replace('|INTERFACE_INPUT|', strBoundary)
                    newFile.write(line)

        self.write_footer(dynamicMeshDict_name)

        # Creating Model
        self.model = data_structure.Model()
        print(
            "The model for OpenFOAM will be created. Please make sure all patch names given under the 'interface' setting are also found in the mesh used in OpenFOAM (see 'constant/polyMesh') \n")

        # Creating ModelParts and adding variables to these ModelParts - should happen before node addition
        for key, value in (self.settings['interface_input'].items() + self.settings['interface_output'].items()):
            self.model.CreateModelPart(key)
            mp = self.model[key]
            for var_name in value.list():
                var = vars(data_structure)[var_name.GetString()]
                mp.AddNodalSolutionStepVariable(var)

        # Adding nodes to ModelParts - should happen after variable definition; writeCellcentres writes cellcentres in internal field and face centres in boundaryField
        check_call("cd " + self.working_directory + "; writeCellCentres -time " + str(
            self.start_time) + " &> log.writeCellCentres;", shell=True)

        # Want "cellCentres for face boundaries"
        for boundary in self.boundary_names:
            source_file = self.working_directory + "/constant/polyMesh"
            node_ids, node_coords, face_centres, start_face, nFaces, self.total_nFaces = self.Get_Point_IDs(boundary,
                                                                                                            source_file)

            mp_input = self.model[boundary + "_input"]
            for i in np.arange(0, len(node_ids)):
                mp_input.CreateNewNode(i, node_coords[i, 0], node_coords[i, 1], node_coords[i, 2])

            # output model part
            name_X = os.path.join(self.working_directory, "0/ccx")
            name_Y = os.path.join(self.working_directory, "0/ccy")
            name_Z = os.path.join(self.working_directory, "0/ccz")
            index_X = self.find_string_in_file(boundary, name_X)
            index_Y = self.find_string_in_file(boundary, name_Y)
            index_Z = self.find_string_in_file(boundary, name_Z)

            with open(name_X, 'r') as fX:
                fXLines = fX.readlines()

            with open(name_Y, 'r') as fY:
                fYLines = fY.readlines()

            with open(name_Z, 'r') as fZ:
                fZLines = fZ.readlines()

            mp_output = self.model[boundary + "_output"]
            for i in np.arange(0, len(face_centres)):
                x = float(fXLines[i + 6 + index_X].split("\n")[0])
                y = float(fYLines[i + 6 + index_Y].split("\n")[0])
                z = float(fZLines[i + 6 + index_Z].split("\n")[0])
                mp_output.CreateNewNode(i, x, y, z)
                mp_output.start_face = start_face
                mp_output.nFaces = nFaces

        # Create CoSimulationInterfaces
        self.interface_input = Interface(self.model, self.settings["interface_input"])
        self.interface_output = Interface(self.model, self.settings["interface_output"])

        # Create Variables
        self.pressure = vars(data_structure)['PRESSURE']
        self.shear = vars(data_structure)['TRACTION']
        self.displacement = vars(data_structure)['DISPLACEMENT']

<<<<<<< HEAD
        # run time
        self.run_time = 0.0
             
    def initialize(self):
        super().initialize()
                
=======
    def Initialize(self):
        super().Initialize()

>>>>>>> b1ca3a1a
        # Define timestep and physical time
        self.timestep = 0
        self.physical_time = self.start_time

        # If no pointDisplacement file is defined yet, initialize a pointDisplacement file in the start time folder
        # Normally, after restart or from the second iteration onwards, a pointDisplacement-file already exists. In that case, that pointDisplacement-file will be used (and is NOT overwritten)
        pointDisp_raw_name = os.path.join(os.path.realpath(os.path.dirname(__file__)), "pointDisplacement_raw")
        pointDisp_name = os.path.join(self.working_directory, str(self.physical_time), "pointDisplacement")
        if not (os.path.isfile(pointDisp_name)):
            self.write_pointDisplacement_file(pointDisp_raw_name, pointDisp_name)

        ##Copy zero folder to folder with correctly named timeformat
        if self.physical_time == 0:
            timestamp = '{:.{}f}'.format(self.physical_time, self.time_precision)
            path_orig = os.path.join(self.working_directory, "0")
            path_new = os.path.join(self.working_directory, timestamp)
            os.system("cp -r " + path_orig + " " + path_new)

        ## If parallell do a decomposition and establish a remapping for the output based on the faceProcAddressing
        '''Note concerning the sequence: The file ./processorX/constant/polyMesh/pointprocAddressing contains a list of 
        indices referring to the original index in the ./constant/polyMesh/points file, these indices go from 0 to nPoints -1
        However, mesh faces can be shared between processors and it has to be tracekd whether these are inverted or not
        This inversion is indicated by negative indices. However, as minus 0 is not a thing, the indices are first incremented by 1 before inversion
        Therefore to get the correct index one should use |index|-1!!
        Normally no doubles should be encountered on an interface as these faces are not shared by processors
        '''
        if self.cores > 1:
            check_call("cd " + self.working_directory + "; decomposePar -force -time " + str(
                self.start_time) + " &> log.decomposePar;", shell=True)
            for boundary in self.boundary_names:
                mp_output = self.model[boundary + "_output"]
                mp_output.sequence = []

                for p in range(self.cores):
                    count = 0
                    path = os.path.join(self.working_directory, "processor" + str(p), "constant", "polyMesh",
                                        "faceProcAddressing")
                    with open(path, 'r') as f:
                        face_Lines = f.readlines()
                    nFaces = int(face_Lines[18].split("\n")[0])
                    for i in range(20, 20 + nFaces):
                        ind = np.abs(int(face_Lines[i].split("\n")[0])) - 1

                        if ind >= mp_output.start_face and ind < mp_output.start_face + mp_output.nFaces:
                            mp_output.sequence.append(ind - mp_output.start_face)
                            count += 1

                np.savetxt(os.path.join(self.working_directory, f'sequence_{boundary}.txt'),
                           np.array(mp_output.sequence).astype(int), fmt='%i')
                if len(mp_output.sequence) != mp_output.nFaces:
                    print(f"sequence: {len(mp_output.sequence)}")
                    print(f"nNodes: {mp_output.NumberOfNodes}")
                    raise ValueError("Number of face indices in sequence does not correspond to number of elements")

        # Don't forget to start OpenFOAM-loop!
        if self.cores == 1:
            cmd = self.application + "&> log." + self.application
        else:
            cmd = "mpirun -np " + str(self.cores) + " " + self.application + " -parallel &> log." + self.application

        self.openfoam_process = subprocess.Popen(cmd, cwd=self.working_directory, shell=True)

        ### CoConuT_OpenFOAMSolver is running from here on

<<<<<<< HEAD
    def initialize_solution_step(self):
        super().initialize_solution_step()
        
=======
    def InitializeSolutionStep(self):
        super().InitializeSolutionStep()

        # For parallel runs need to create a folder with the correct time stamp for decomposition of pointDisplacement_Next
        # For serial runs, this folder will normally be present
        timestamp = '{:.{}f}'.format(self.physical_time, self.time_precision)
        path = os.path.join(self.working_directory, timestamp)
        if self.cores > 1:
            os.system('mkdir -p ' + path)
        elif self.physical_time == 0:  # for serial also need to make a folder 0.0000 with specified precision
            os.system('mkdir -p ' + path)

        # # The displacement of the FSI interface is passed through pointDisplacement_Next, which is prepared here
        # pointDisp_raw_name=os.path.join(os.path.realpath(os.path.dirname(__file__)),"pointDisplacement_raw")
        # pointDisp_name=os.path.join(self.working_directory,str(self.physical_time),timestamp,"pointDisplacement_Next")
        # self.write_pointDisplacement_file(pointDisp_raw_name,pointDisp_name)

>>>>>>> b1ca3a1a
        # Prepare new time step folder and reset the number of iterations
        self.timestep += 1
        self.iteration = 0
        self.physical_time += self.dt
<<<<<<< HEAD
        newPath=os.path.join(self.working_directory, str(self.physical_time))
        if os.path.isdir(newPath):
            print("\n\n\n Warning! In 5s, CoCoNuT will overwrite existing time step folder: "+str(newPath) + ". \n\n\n")
            time.sleep(5)
            os.system("rm -rf " + newPath)
        os.system("mkdir "+ newPath)
        print('\t Time step '+str(self.timestep))
        
        self.send_message('next') # Let OpenFOAM go to next time step
        self.wait_message('next_ready') # Let OpenFOAM wait for input data
    
    @tools.time_solve_solution_step
    def solve_solution_step(self, interface_input): # NOT CHANGED YET! PURELY COPIED FROM FLUENT WRAPPER!!!!!!
=======

        self.prev_timestamp = timestamp
        self.cur_timestamp = '{:.{}f}'.format(self.physical_time, self.time_precision)

        if self.cores < 2:  # if serial
            newPath = os.path.join(self.working_directory, self.cur_timestamp)
            if os.path.isdir(newPath):
                print("\n\n\n Warning! In 5s, CoCoNuT will overwrite existing time step folder: " + str(
                    newPath) + ". \n\n\n")
                time.sleep(5)
                os.system("rm -rf " + newPath)
            os.system("mkdir -p " + newPath)
        else:
            for i in np.arange(self.cores):
                newPath = os.path.join(self.working_directory, "processor" + str(i), self.cur_timestamp)
                if os.path.isdir(newPath):
                    if i == 0:
                        print(
                            "\n\n\n Warning! In 5s, CoCoNuT will overwrite existing time step folder in processor-subfolders. \n\n\n")
                        time.sleep(5)
                    os.system("rm -rf " + newPath)
                os.system("mkdir -p " + newPath)

        self.send_message('next')  # Let OpenFOAM go to next time step
        self.wait_message('next_ready')  # Let OpenFOAM wait for input data

    @tools.TimeSolveSolutionStep
    def SolveSolutionStep(self, interface_input):  # NOT CHANGED YET! PURELY COPIED FROM FLUENT WRAPPER!!!!!!
>>>>>>> b1ca3a1a
        self.iteration += 1

        # store incoming displacements
        self.interface_input.SetPythonList(interface_input.GetPythonList())

<<<<<<< HEAD
        # update X,Y,Z in interface
        for key in [_[0] for _ in self.interface_input.model_part_variable_pairs]:
            for node in self.model[key].Nodes:
                disp = node.GetSolutionStepValue(self.displacement)
                node.X = node.X0 + disp[0]
                node.Y = node.Y0 + disp[1]
                node.Z = node.Z0 + disp[2]

=======
>>>>>>> b1ca3a1a
        # write interface data to OpenFOAM-file
        self.write_node_input()

        # copy output data for debugging
        if self.debug:
            if self.cores > 1:
                for i in range(0, self.cores):
                    path = os.path.join(self.working_directory, "processor" + str(i), self.prev_timestamp,
                                        "pointDisplacement_Next")
                    path2 = os.path.join(self.working_directory, "processor" + str(i), self.prev_timestamp,
                                         "pointDisplacement_Next_Iter" + str(self.iteration))
                    cmd = f"cp {path} {path2}"
                    os.system(cmd)
            else:
                path = os.path.join(self.working_directory, self.prev_timestamp, "pointDisplacement_Next")
                path2 = os.path.join(self.working_directory, self.prev_timestamp,
                                     "pointDisplacement_Next_Iter" + str(self.iteration))
                cmd = f"cp {path} {path2}"
                os.system(cmd)

        # let OpenFOAM run, wait for data
        '''OpenFOAM tends to keep on appending to files while already providing access, this causes issues when reading out the data
        Therefore these files are removed if they already exist prior to generating new data output '''
        for boundary in self.boundary_names:
            # specify location of pressure and traction
            tractionName = "TRACTION_" + boundary
            pressureName = "PRESSURE_" + boundary
            wss_file = os.path.join(self.working_directory, "postProcessing", tractionName, "surface",
                                    self.cur_timestamp, "wallShearStress_patch_" + boundary + ".raw")
            pres_file = os.path.join(self.working_directory, "postProcessing", pressureName, "surface",
                                     self.cur_timestamp, "p_patch_" + boundary + ".raw")
            if os.path.isfile(wss_file):
                os.system(f"rm -rf {wss_file}")
            if os.path.isfile(pres_file):
                os.system(f"rm -rf {pres_file}")

        self.send_message('continue')
        self.wait_message('continue_ready')

        # read data from OpenFOAM
        self.read_node_output()

        # return interface_output object
        return self.interface_output.deepcopy()

<<<<<<< HEAD

    def finalize_solution_step(self):
        super().finalize_solution_step()
=======
    def FinalizeSolutionStep(self):
        super().FinalizeSolutionStep()

>>>>>>> b1ca3a1a
        # Let OpenFOAM check whether it needs to save this timestep (in OF-solver: runTime.write())

        if not (self.timestep % self.write_interval):
            if self.cores > 1:  # Remove folder that was used for pointDisplacement_Next
                # at end of time step if parallel run if not writeInterval
                path = os.path.join(self.working_directory, self.prev_timestamp)
                os.system("rm -rf " + path)
            self.send_message('save')
            self.wait_message('save_ready')
<<<<<<< HEAD
#         else:
#             # This is done to remove the OpenFOAM-subfolder containing the wallShearStress, pressure and displacement for that particular time step
#             os.system("rm -r " + os.path.join(self.working_directory, self.physical_time))
#             pass     
            
            
    def finalize(self):
        super().finalize()
        
=======

    def Finalize(self):
        super().Finalize()

>>>>>>> b1ca3a1a
        self.send_message('stop')
        self.wait_message('stop_ready')
        os.system(f"pkill -f {self.application}")
        self.openfoam_process.kill()
<<<<<<< HEAD
                
        print("OpenFOAM was stopped with the finalize() method defined in CoCoNuT.")
=======
>>>>>>> b1ca3a1a

        print("OpenFOAM was stopped with the Finalize() method defined in CoCoNuT.")

    def get_interface_input(self):
        return self.interface_input.deepcopy()

<<<<<<< HEAD

    def set_interface_input(self):
        Exception("This solver interface provides no mapping.")


    def get_interface_output(self):
        return self.interface_output.deepcopy()


    def set_interface_output(self):
=======
    def SetInterfaceInput(self):
        Exception("This solver interface provides no mapping.")

    def GetInterfaceOutput(self):
        return self.interface_output.deepcopy()

    def SetInterfaceOutput(self):
>>>>>>> b1ca3a1a
        Exception("This solver interface provides no mapping.")

    def write_header(self, fileLoc, className, objectName):
        f = open(fileLoc, 'w')
        f.write(r'/*--------------------------------*- C++ -*----------------------------------*\\' + "\n")
        f.write(r'| =========                 |                                                 |' + "\n")
        f.write(r'| \\      /  F ield         | OpenFOAM: The Open Source CFD Toolbox           |' + "\n")
        f.write(r'|  \\    /   O peration     | Version:  4.x                                   |' + "\n")
        f.write(r'|   \\  /    A nd           | Web:      www.OpenFOAM.org                      |' + "\n")
        f.write(r'|    \\/     M anipulation  |                                                 |' + "\n")
        f.write(r'\*---------------------------------------------------------------------------*/' + "\n")
        f.write(r'FoamFile' + "\n")
        f.write(r'{' + "\n")
        f.write('\t version \t\t 4.1;' + "\n")
        f.write('\t format \t\t ascii;' + "\n")
        f.write('\t class \t\t ' + className + ';' + "\n")
        f.write('\t object \t\t ' + objectName + ';' + "\n")
        f.write('}' + "\n")
        f.write(r'// * * * * * * * * * * * * * * * * * * * * * * * * * * * * * * * * * * * * * //' + "\n")
        f.write("\n")
        f.close()

    def read_node_output(self):
        ''' This is to be verified but it might be imortant that when a calculation is started from a prior time step while there is still
        data in the postprocessing folder for that time step from a previous run, that then the checks to see whether the file is completely updated might fail
        and consequently cause the simulation to crash
        Maybe it would be better to remove these files beforehand if they exist instead of overwriting them
        This however can not be done here, but should be done in another part of the code '''
        nKey = 0

        # Default value is 1.0 for compressible case. When the solver is incompressible, the pressure and shear stress are
        # kinematic; therefore multiply with the fluid density.
        density = 1.0
        if self.settings['is_incompressible'].GetBool():
            density = self.settings['density'].GetDouble()

        for boundary in self.boundary_names:
            # specify location of pressure and traction
            tractionName = "TRACTION_" + boundary
            pressureName = "PRESSURE_" + boundary
            mp = self.model[boundary + "_output"]
            nFaces_tot = mp.NumberOfNodes()
            wss_tmp = np.zeros([nFaces_tot, 3])
            pres_tmp = np.zeros([nFaces_tot, 1])
            wss_file = os.path.join(self.working_directory, "postProcessing", tractionName, "surface",
                                    self.cur_timestamp, "wallShearStress_patch_" + boundary + ".raw")
            pres_file = os.path.join(self.working_directory, "postProcessing", pressureName, "surface",
                                     self.cur_timestamp, "p_patch_" + boundary + ".raw")

            # read traction
            counter = 0
            nlines = 0
            lim = 1000
            while (nlines < nFaces_tot + 2) and counter < lim:
                if os.path.isfile(wss_file):
                    nlines = sum(1 for line in open(wss_file))
                time.sleep(0.01)
                counter += 1
            if counter == lim:
                raise RuntimeError("Timed out waiting for wss file: " + wss_file)

            with open(wss_file, 'r') as f:
                fLines = f.readlines()
            index_start = 2
            for i in np.arange(nFaces_tot):
                split = fLines[index_start + i].split()
                if self.physical_time == self.start_time:  # At start perform check of the mapping, CARE for restarts this check will need to be updated as the file will give coordinates of the deformed geometry
                    # Could use the displacement vector for this which we most likely need to read anyways
                    pos = np.array([float(split[0]), float(split[1]), float(split[2])])
                    pos_MP = np.array(
                        [mp.Nodes[mp.sequence[i]].X0, mp.Nodes[mp.sequence[i]].Y0, mp.Nodes[mp.sequence[i]].Z0])

                    if (np.linalg.norm(pos_MP - pos) > 1e-05):
                        raise ValueError("Positions do not agree !!")
                wss_tmp[i, 0] = split[3]
                wss_tmp[i, 1] = split[4]
                wss_tmp[i, 2] = split[5].split("\n")[0]
            f.close()

            # read pressure
            counter = 0
            nlines = 0
            while (nlines < nFaces_tot + 2) and counter < lim:
                nlines = 0
                if os.path.isfile(pres_file):
                    nlines = sum(1 for line in open(pres_file))

                time.sleep(0.01)
                counter += 1

            if counter == lim:
                raise RuntimeError("Timed out waiting for pressure file: " + pres_file)

            with open(pres_file, 'r') as f:
                fLines = f.readlines()
            index_start = 2

            for i in np.arange(nFaces_tot):
                val = fLines[index_start + i].split()[3].split("\n")[0]
                pres_tmp[i, 0] = float(val)
            f.close()

            for index in range(0, nFaces_tot):
                if self.cores > 1:
                    pos = mp.sequence[index]
                else:
                    pos = index

                # shear stress on the structure has opposite sign
                mp.Nodes[pos].SetSolutionStepValue(self.shear, 0, (wss_tmp[index, :] * -1 * density).tolist())
                mp.Nodes[pos].SetSolutionStepValue(self.pressure, 0, float(pres_tmp[index]) * density)

            # go to next interface
            nKey += 1

    # writeFooter: to write OpenFOAM-footer in file at location 'fileLoc'
    def write_footer(self, fileLoc):
        f = open(fileLoc, 'a+')
        f.write("\n")
        f.write(r'// ************************************************************************* //' + "\n")
        f.close()

    def write_node_input(self):
        # The displacement of the FSI interface is passed through the file "pointDisplacement_Next"
        # This function will prepare that file in a "serial format" and then decompose it for parallel operation

        pointDisp_raw_name = os.path.join(os.path.realpath(os.path.dirname(__file__)), "pointDisplacement_raw")
        pointDisp_name = os.path.join(self.working_directory, self.prev_timestamp, "pointDisplacement_Next")
        self.write_pointDisplacement_file(pointDisp_raw_name, pointDisp_name)

        disp_file = pointDisp_name

        nKey = 0
        for boundary in self.boundary_names:
            mp = self.model[boundary + "_input"]

            startNr = self.find_string_in_file(boundary, disp_file)
            os.system("head -n " + str(startNr + 1) + " " + disp_file + " > tempDisp")

            with open('tempDisp', 'a+') as file:
                file.write("\t { \n")
                file.write("\t\t type  \t fixedValue; \n")
                file.write('\t\t value \t nonuniform List<vector> ( \n')
                for node in mp.Nodes:
                    disp = node.GetSolutionStepValue(self.displacement, 0)
                    file.write(' (' + f'{disp[0]:27.17e} {disp[1]:27.17e} {disp[2]:27.17e}' + ') \n')
                file.write(');\n')

            os.system("wc -l " + disp_file + " > lengthDisp")
            lengthDisp_file = open("lengthDisp", 'r')
            length_disp = int(lengthDisp_file.readline().split(" ")[0])
            lengthDisp_file.close()
            os.system("tail -n " + str(length_disp - (startNr + 1)) + " " + disp_file + " > tempDisp2")
            startToEndNr = self.find_string_in_file("}", "tempDisp2")
            os.system("tail -n " + str(length_disp - (startNr + 1) - startToEndNr) + " " + disp_file + " > tempDisp3")
            os.system("cat tempDisp tempDisp3 > " + disp_file)
            os.system("rm tempDisp* lengthDisp")
            nKey += 1

        if self.cores > 1:
            check_call(
                "cd " + self.working_directory + "; decomposePar -fields -time " + self.prev_timestamp + " &> log.decomposePar;",
                shell=True)

    def write_controlDict_function(self, filename, funcname, libname, varname, patchname, writeStart, writeEnd):
        with open(filename, 'a+') as file:
            if writeStart:
                file.write("functions \n")
                file.write("{ \n ")
            if varname == "wallShearStress":
                file.write(" \n \t " + varname + " \n")
            else:
                file.write(" \n \t " + varname + "_" + patchname + " \n")
            file.write("\t { \n")
            file.write("\t\t type  \t " + funcname + "; \n")
            file.write('\t\t libs \t ("' + libname + '.so"); \n')
            file.write('\t\t executeControl \t timeStep; \n')
            file.write('\t\t executeInterval \t 1; \n')
            file.write('\t\t writeControl \t timeStep; \n')
            file.write('\t\t writeInterval \t 1; \n')
            file.write('\t\t timeFormat \t fixed; \n')
            file.write(f'\t\t timePrecision \t {self.time_precision}; \n')
            if funcname == "surfaceRegion":
                file.write('\t\t operation \t none; \n')
                file.write('\t\t writeFields \t true; \n')
                file.write('\t\t surfaceFormat \t raw; \n')
                file.write('\t\t regionType \t patch; \n')
                file.write('\t\t name \t ' + patchname + ' ; \n')
                file.write('\t\t fields \n')
                file.write('\t\t ( \n')
                if varname == "PRESSURE":
                    file.write('\t\t\t p \n ')
                elif varname == "TRACTION":
                    file.write('\t\t\t wallShearStress \n')
                file.write("\t\t ); \n")
            elif funcname == "wallShearStress":
                file.write('\t\t log \t false; \n')
            file.write("\t } \n\n")
            if writeEnd:
                file.write("} \n ")

        file.close()

    def write_pointDisplacement_file(self, pointDisp_raw_name, pointDisp_name):
        with open(pointDisp_raw_name, 'r') as rawFile:
            with open(pointDisp_name, 'w') as newFile:
                for line in rawFile:
                    newFile.write(line)
                nKey = 0
                for boundary in self.boundary_names:
                    newFile.write(" \n \t " + boundary + " \n")
                    newFile.write("\t { \n")
                    newFile.write("\t\t type  \t fixedValue; \n")
                    newFile.write("\t\t value \t uniform (0 0 0); \n")
                    newFile.write("\t } \n")
                newFile.write("} \n")
                newFile.close()
                self.write_footer(pointDisp_name)
        rawFile.close()

    def find_string_in_file(self, string_name, file_name):
        index = -1
        with open(file_name) as f:
            for num, line in enumerate(f):
                if string_name in line:
                    index = num
                    break
        f.close()
        return index

    def send_message(self, message):
        file = os.path.join(self.working_directory, message + ".coco")
        open(file, 'w').close()
        return

    def wait_message(self, message):
        waitTimeLimit = 10 * 60  # 10 minutes maximum waiting time for a single flow solver iteration
        cumulTime = 0
        file = os.path.join(self.working_directory, message + ".coco")
        while not os.path.isfile(file):
            time.sleep(0.01)
            cumulTime += 0.01
            if cumulTime > waitTimeLimit:
                os.system("pkill " + self.application)
                sys.exit("CoCoNuT timed out in the OpenFOAM solver_wrapper, waiting for message: " + message + ".coco.")
        os.remove(file)
        return

    def check_message(self, message):
        file = os.path.join(self.working_directory, message + ".coco")
        if os.path.isfile(file):
            os.remove(file)
            return True
        return False

    def remove_all_messages(self):
        for file_name in os.listdir(self.working_directory):
            if file_name.endswith('.coco'):
                file = os.path.join(self.working_directory, file_name)
                os.remove(file)

    def check_software(self):
        if os.system(self.application + ' -help &> checkSoftware') != 0:
            sys.exit(
                "You either did not load the module for OpenFOAM/4.1, did not compile the solver you are trying to use or did not source $FOAM_BASH prior to execution of CoCoNuT.")

        # The statement above could work for other version of OpenFOAM is the solver is also compiled for that version. Therefore, the version number is checked explicity (don't forget to remove the end-of-line variable at the end of the String versionNr
        with open('checkSoftware', 'r') as f:
            lastLine = f.readlines()[-2]  # Second last line contains 'Build: XX' with XX the version number
        f.close()
        os.system('rm checkSoftware')
        versionNr = lastLine.split(' ')[-1]
        if versionNr[:-1] != self.moduleVersion:
            sys.exit("OpenFOAM 4.1 should be loaded! Currently, another version of OpenFOAM is loaded")

    def Get_Point_IDs(self, boundary, dir):
        'Function that returns the local point IDs belonging to a specified boundary in the correct sequence for the pointDisplacement file'
        f_b = f'{dir}/boundary'
        f_f = f'{dir}/faces'
        f_p = f'{dir}/points'

        # Identify startface and endface for the boundary
        with open(f_b) as f:
            line = f.readline()
            while not boundary in line:
                line = f.readline()
            for i in range(0, 4):
                line = f.readline()
            nFaces = int(line[:-2].split()[1])
            line = f.readline()
            startFace = int(line[:-2].split()[1])

        # Get number of points to keep a list of booleans
        prev_line = "("
        with open(f_p) as f:
            line = f.readline()
            while not "(" in line:
                prev_line = line
                line = f.readline()
            N_points = int(prev_line)
            points = np.zeros((N_points, 3))
            count = 0
            line = f.readline()
            while any(char.isdigit() for char in line):
                temp = line.split(" ")
                points[count, 0] = float(temp[0][1:])
                points[count, 1] = float(temp[1][:])
                points[count, 2] = float(temp[2][:-2])
                count += 1
                line = f.readline()

        points_Bool = np.zeros((N_points, 1))
        boundary_Ind = []

        # Read in nodes file

        # Read in the list of faces and the nodes constituting those faces
        All_Fnodes = []
        with open(f_f) as f:
            line = f.readline()
            while not "(" in line:
                line = f.readline()
            line = f.readline()
            while any(char.isdigit() for char in line):
                list = line[2:-2].split()
                All_Fnodes.append(list)
                line = f.readline()

        # Extract the cell faces belonging to the boundary and create an ordered list of node id's
        face_centers = np.zeros((nFaces, 3))
        node_coords = []
        for nf in range(startFace, startFace + nFaces):
            face_center = np.zeros([1, 3])
            list = All_Fnodes[nf]
            for n in list:
                face_center += points[int(n), :]
                if points_Bool[int(n) - 1, 0] == 0:  # If not yet in list, add it to the list
                    boundary_Ind.append(int(n))
                    node_coords.append(points[int(n), :])
                    points_Bool[int(n) - 1, 0] = 1
            face_centers[nf - startFace, :] = face_center / float(len(list))
        boundary_Ind = np.array(boundary_Ind)
        node_coords = np.array(node_coords, dtype=float)
        os.path.join(self.working_directory, "faceCenters.txt")
        np.savetxt(os.path.join(self.working_directory, "faceCenters.txt"), face_centers)

        return boundary_Ind, node_coords, face_centers, startFace, nFaces, len(All_Fnodes)<|MERGE_RESOLUTION|>--- conflicted
+++ resolved
@@ -1,7 +1,7 @@
 from coconut import data_structure
 from coconut.coupling_components.component import Component
-from coconut.coupling_components.interface import Interface
-from coconut.coupling_components import tools
+from coconut.data_structure.interface import Interface
+from coconut import tools
 from subprocess import check_call
 
 import numpy as np
@@ -23,36 +23,32 @@
 
         # Settings
         self.settings = parameters["settings"]
-        self.working_directory = self.settings["working_directory"].GetString()
-        #         input_file = self.settings["input_file"].GetString()
-        #         settings_file_name = os.path.join(working_directory, input_file)
-        #         with open(settings_file_name, 'r') as settings_file:
-        #             self.settings.AddParameters(cs_data_structure.Parameters(settings_file.read()))
+        self.working_directory = self.settings["working_directory"]
         self.moduleType = "OpenFOAM"  # hard-coded, cannot be altered by naive user
         self.moduleVersion = "4.1"  # hard-coded, cannot be altered by naive user
         self.module = self.moduleType + "/" + self.moduleVersion
         self.application = self.settings[
-            "application"].GetString()  # What type of OF-solver to be used - solver requires adaptation before running with OpenFOAM - name of adapted solver starts with 'CoCoNuT_'
-        self.dimensions = self.settings["dimensions"].GetInt()
+            "application"]  # What type of OF-solver to be used - solver requires adaptation before running with OpenFOAM - name of adapted solver starts with 'CoCoNuT_'
+        self.dimensions = self.settings["dimensions"]
         if (self.dimensions != 2) and (self.dimensions != 3):
             sys.exit("OpenFOAM-case should be 2D or 3D.")
-        self.dt = self.settings["dt"].GetDouble()  # Time step size
+        self.dt = self.settings["dt"]  # Time step size
         self.start_time = self.settings[
-            "start_time"].GetDouble()  # Start time - also the name of folder containing data at this time
-        self.end_time = self.settings["end_time"].GetDouble()  # End time
-        self.cores = self.settings["cores"].GetInt()  # Number of cores to be used in the OpenFOAM-calculation
+            "start_time"]  # Start time - also the name of folder containing data at this time
+        self.end_time = self.settings["end_time"]  # End time
+        self.cores = self.settings["cores"]  # Number of cores to be used in the OpenFOAM-calculation
         self.decomposeMethod = self.settings[
-            "decomposeMethod"].GetString()  # Decomposition-method, can be "simple", "scotch"
-        self.newtonmax = self.settings["newtonmax"].GetInt()  # Maximal number of Newton iterations
-        self.newtontol = self.settings["newtontol"].GetDouble()  # Tolerance of Newton iterations
+            "decomposeMethod"]  # Decomposition-method, can be "simple", "scotch"
+        self.newtonmax = self.settings["newtonmax"]  # Maximal number of Newton iterations
+        self.newtontol = self.settings["newtontol"]  # Tolerance of Newton iterations
         self.write_interval = self.settings[
-            "write_interval"].GetInt()  # Number of time steps between consecutive saves performed by OpenFOAM
-        self.write_precision = self.settings["write_precision"].GetInt()  # writePrecision-parameter in OpenFOAM
-        self.time_precision = self.settings["time_precision"].GetInt()  # timePrecision-parameter in OpenFOAM
-        self.boundary_names = [_.GetString() for _ in self.settings[
-            'boundary_names'].list()]  # boundary_names is the set of boundaries where the moving interface is located (will be used to go through OF-files)
-        self.meshmotion_solver = self.settings["meshmotion_solver"].GetString()
-        self.diffusivity = self.settings["diffusivity"].GetString()
+            "write_interval"]  # Number of time steps between consecutive saves performed by OpenFOAM
+        self.write_precision = self.settings["write_precision"]  # writePrecision-parameter in OpenFOAM
+        self.time_precision = self.settings["time_precision"]  # timePrecision-parameter in OpenFOAM
+        self.boundary_names = self.settings[
+            'boundary_names']  # boundary_names is the set of boundaries where the moving interface is located (will be used to go through OF-files)
+        self.meshmotion_solver = self.settings["meshmotion_solver"]
+        self.diffusivity = self.settings["diffusivity"]
 
         # debug
         self.debug = False  # set on True to save copy of input and output files in every iteration
@@ -60,36 +56,7 @@
         # Check that the boundary_names and the interface_input and interface_output are defined consistently in the JSON-file
         # For every boundary_name element, there should be one interface_input (boundary_name+"_input") element and one interface_output (boundary_name+"_output") element.
         # Make the distinction between both: interface_input/output are names of the pyKratos ModelPart - boundary_names is the name of the boundary as defined in OpenFOAM!
-        if len(self.boundary_names) != len(self.settings['interface_input'].keys()):
-            sys.exit(
-                "Interface_input and boundary_names should have the same length; one interface_input element corresponds with one boundary_name element!")
-        if len(self.boundary_names) != len(self.settings['interface_output'].keys()):
-            sys.exit(
-                "Interface_output and boundary_names should have the same length; one interface_output element corresponds with one boundary_name element!")
-        index = 0
-        for boundary in self.boundary_names:
-            key_input = self.settings['interface_input'].keys()[index]
-            if not ("_input" in key_input):
-                sys.exit(
-                    'Please make that all interface_input elements correspond to a boundary_names element followed by "_input".')
-            else:
-                keyBoundary = key_input.replace("_input", "")
-                if keyBoundary != boundary:
-                    sys.exit(
-                        'For OpenFOAM, please make sure that every boundary_names element is linked to an interface_input element with the following name: <boundary_names element>"_input". The corresponding elements in boundary_names and interface_input should have the same index in their respective arrays!')
-            key_output = self.settings['interface_output'].keys()[index]
-            if not ("_output" in key_output):
-                sys.exit(
-                    'Please make that all interface_output elements correspond to a boundary_names element followed by "_output".')
-            else:
-                keyBoundary = key_output.replace("_output", "")
-                if keyBoundary != boundary:
-                    sys.exit(
-                        'For OpenFOAM, please make sure that every boundary_names element is linked to an interface_output element with the following name: <boundary_names element>"_output". The corresponding elements in boundary_names and interface_output should have the same index in their respective arrays!')
-                if key_output.replace("_output", "_input") != key_input:
-                    sys.exit(
-                        "Please make sure that the interface_input and interface_output elements occur in such a way that the corresponding elements have the same index.")
-            index += 1
+        self.check_interfaces()
 
         # Check that the correct modules have been loaded
         self.check_software()
@@ -103,21 +70,21 @@
             decomposeParDict_raw_name = os.path.join(os.path.realpath(os.path.dirname(__file__)),
                                                      "decomposeParDict_raw")
             decomposeParDict_name = os.path.join(self.working_directory, "system/decomposeParDict")
-            with open(decomposeParDict_raw_name, 'r') as rawFile:
-                with open(decomposeParDict_name, 'w') as newFile:
-                    for line in rawFile:
+            with open(decomposeParDict_raw_name, 'r') as raw_file:
+                with open(decomposeParDict_name, 'w') as new_file:
+                    for line in raw_file:
                         line = line.replace('|CORES|', str(self.cores))
                         line = line.replace('|DECOMPOSEMETHOD|', str(self.decomposeMethod))
-                        newFile.write(line)
+                        new_file.write(line)
 
             self.write_footer(decomposeParDict_name)
 
         # ControlDict: replace raw settings by actual settings defined by user in json-file AND add function objects to write pressure and wall shear stress
         controlDict_raw_name = os.path.join(os.path.realpath(os.path.dirname(__file__)), "controlDict_raw")
         controlDict_name = os.path.join(self.working_directory, "system/controlDict")
-        with open(controlDict_raw_name, 'r') as rawFile:
-            with open(controlDict_name, 'w') as newFile:
-                for line in rawFile:
+        with open(controlDict_raw_name, 'r') as raw_file:
+            with open(controlDict_name, 'w') as new_file:
+                for line in raw_file:
                     line = line.replace('|APPLICATION|', str(self.application))
                     line = line.replace('|START_TIME|', str(self.start_time))
                     line = line.replace('|END_TIME|', str(self.end_time))
@@ -135,66 +102,64 @@
                                 boundary_name_temp += " , " + interfaces
                         boundary_name_temp += ")"
                         line = line.replace('|BOUNDARY_NAMES|', boundary_name_temp)
-                    newFile.write(line)
-
-        nKey = 0
+                    new_file.write(line)
+
+        n_key = 0
         if len(self.boundary_names) == 1:
             for key in self.boundary_names:
-                self.write_controlDict_function(controlDict_name, "surfaceRegion", "libfieldFunctionObjects",
-                                                "PRESSURE", key, True, False)
-                self.write_controlDict_function(controlDict_name, "wallShearStress", "libfieldFunctionObjects",
-                                                "wallShearStress", key, False, False)
-                self.write_controlDict_function(controlDict_name, "surfaceRegion", "libfieldFunctionObjects",
-                                                "TRACTION", key, False, True)
+                self.write_control_dict_function(controlDict_name, "surfaceRegion", "libfieldFunctionObjects",
+                                                 "PRESSURE", key, True, False)
+                self.write_control_dict_function(controlDict_name, "wallShearStress", "libfieldFunctionObjects",
+                                                 "wallShearStress", key, False, False)
+                self.write_control_dict_function(controlDict_name, "surfaceRegion", "libfieldFunctionObjects",
+                                                 "TRACTION", key, False, True)
         else:
             for key in self.boundary_names:
-                if nKey == 0:
-                    self.write_controlDict_function(controlDict_name, "surfaceRegion", "libfieldFunctionObjects",
-                                                    "PRESSURE", key, True, False)
-                    self.write_controlDict_function(controlDict_name, "wallShearStress", "libfieldFunctionObjects",
-                                                    "wallShearStress", key, False, False)
-                    self.write_controlDict_function(controlDict_name, "surfaceRegion", "libfieldFunctionObjects",
-                                                    "TRACTION", key, False, False)
+                if n_key == 0:
+                    self.write_control_dict_function(controlDict_name, "surfaceRegion", "libfieldFunctionObjects",
+                                                     "PRESSURE", key, True, False)
+                    self.write_control_dict_function(controlDict_name, "wallShearStress", "libfieldFunctionObjects",
+                                                     "wallShearStress", key, False, False)
+                    self.write_control_dict_function(controlDict_name, "surfaceRegion", "libfieldFunctionObjects",
+                                                     "TRACTION", key, False, False)
                 else:
-                    self.write_controlDict_function(controlDict_name, "surfaceRegion", "libfieldFunctionObjects",
-                                                    "PRESSURE", key, False, False)
-                    if nKey == (len(self.boundary_names) - 1):
-                        self.write_controlDict_function(controlDict_name, "surfaceRegion", "libfieldFunctionObjects",
-                                                        "TRACTION", key, False, True)
+                    self.write_control_dict_function(controlDict_name, "surfaceRegion", "libfieldFunctionObjects",
+                                                     "PRESSURE", key, False, False)
+                    if n_key == (len(self.boundary_names) - 1):
+                        self.write_control_dict_function(controlDict_name, "surfaceRegion", "libfieldFunctionObjects",
+                                                         "TRACTION", key, False, True)
                     else:
-                        self.write_controlDict_function(controlDict_name, "surfaceRegion", "libfieldFunctionObjects",
-                                                        "TRACTION", key, False, False)
-                nKey += 1
+                        self.write_control_dict_function(controlDict_name, "surfaceRegion", "libfieldFunctionObjects",
+                                                         "TRACTION", key, False, False)
+                n_key += 1
         self.write_footer(controlDict_name)
         # DynamicMeshDict: replace raw settings by actual settings defined by user in json-file
         dynamicMeshDict_raw_name = os.path.join(os.path.realpath(os.path.dirname(__file__)), "dynamicMeshDict_raw")
-        dynamicMeshDict_name = os.path.join(self.working_directory, "constant/dynamicMeshDict")
-        strBoundary = ""
+        dynamic_mesh_dict_name = os.path.join(self.working_directory, "constant/dynamicMeshDict")
+        str_boundary = ""
         for boundary in self.boundary_names:
-            strBoundary = strBoundary + " " + str(boundary)
-        with open(dynamicMeshDict_raw_name, 'r') as rawFile:
-            with open(dynamicMeshDict_name, 'w') as newFile:
-                for line in rawFile:
+            str_boundary = str_boundary + " " + str(boundary)
+        with open(dynamicMeshDict_raw_name, 'r') as raw_file:
+            with open(dynamic_mesh_dict_name, 'w') as new_file:
+                for line in raw_file:
                     line = line.replace('|MESHMOTION_SOLVER|', str(self.meshmotion_solver))
                     line = line.replace('|DIFFUSIVITY|', str(self.diffusivity))
-                    line = line.replace('|NUM_INTERFACE_INPUT|', str(len(self.settings['boundary_names'].list())))
-                    line = line.replace('|INTERFACE_INPUT|', strBoundary)
-                    newFile.write(line)
-
-        self.write_footer(dynamicMeshDict_name)
+                    line = line.replace('|NUM_INTERFACE_INPUT|', str(len(self.settings['boundary_names'])))
+                    line = line.replace('|INTERFACE_INPUT|', str_boundary)
+                    new_file.write(line)
+
+        self.write_footer(dynamic_mesh_dict_name)
 
         # Creating Model
         self.model = data_structure.Model()
-        print(
-            "The model for OpenFOAM will be created. Please make sure all patch names given under the 'interface' setting are also found in the mesh used in OpenFOAM (see 'constant/polyMesh') \n")
 
         # Creating ModelParts and adding variables to these ModelParts - should happen before node addition
-        for key, value in (self.settings['interface_input'].items() + self.settings['interface_output'].items()):
-            self.model.CreateModelPart(key)
-            mp = self.model[key]
-            for var_name in value.list():
-                var = vars(data_structure)[var_name.GetString()]
-                mp.AddNodalSolutionStepVariable(var)
+        # for key, value in (self.settings['interface_input'].items() + self.settings['interface_output'].items()):
+        #     self.model.create_model_part(key)
+        #     mp = self.model[key]
+        #     for var_name in value:
+        #         var = vars(data_structure)[var_name]
+        #         mp.AddNodalSolutionStepVariable(var)
 
         # Adding nodes to ModelParts - should happen after variable definition; writeCellcentres writes cellcentres in internal field and face centres in boundaryField
         check_call("cd " + self.working_directory + "; writeCellCentres -time " + str(
@@ -203,70 +168,61 @@
         # Want "cellCentres for face boundaries"
         for boundary in self.boundary_names:
             source_file = self.working_directory + "/constant/polyMesh"
-            node_ids, node_coords, face_centres, start_face, nFaces, self.total_nFaces = self.Get_Point_IDs(boundary,
+            node_ids, node_coords, face_centres, start_face, nfaces, self.total_nfaces = self.get_point_ids(boundary,
                                                                                                             source_file)
-
-            mp_input = self.model[boundary + "_input"]
-            for i in np.arange(0, len(node_ids)):
-                mp_input.CreateNewNode(i, node_coords[i, 0], node_coords[i, 1], node_coords[i, 2])
-
-            # output model part
-            name_X = os.path.join(self.working_directory, "0/ccx")
-            name_Y = os.path.join(self.working_directory, "0/ccy")
-            name_Z = os.path.join(self.working_directory, "0/ccz")
-            index_X = self.find_string_in_file(boundary, name_X)
-            index_Y = self.find_string_in_file(boundary, name_Y)
-            index_Z = self.find_string_in_file(boundary, name_Z)
-
-            with open(name_X, 'r') as fX:
-                fXLines = fX.readlines()
-
-            with open(name_Y, 'r') as fY:
-                fYLines = fY.readlines()
-
-            with open(name_Z, 'r') as fZ:
-                fZLines = fZ.readlines()
-
-            mp_output = self.model[boundary + "_output"]
+            # create input model part
+            self.model.create_model_part(f'{boundary}_input', node_coords[:, 0], node_coords[:, 1], node_coords[:, 2],
+                                         node_ids)
+
+            name_x = os.path.join(self.working_directory, "0/ccx")
+            name_y = os.path.join(self.working_directory, "0/ccy")
+            name_z = os.path.join(self.working_directory, "0/ccz")
+            index_x = self.find_string_in_file(boundary, name_x)
+            index_y = self.find_string_in_file(boundary, name_y)
+            index_z = self.find_string_in_file(boundary, name_z)
+
+            with open(name_x, 'r') as fx:
+                fx_lines = fx.readlines()
+
+            with open(name_y, 'r') as fy:
+                fy_lines = fy.readlines()
+
+            with open(name_z, 'r') as fz:
+                fz_lines = fz.readlines()
+
+            x0 = np.empty(len(face_centres))
+            y0 = np.empty(len(face_centres))
+            z0 = np.empty(len(face_centres))
+            ids = np.arange(0, len(face_centres))
+
             for i in np.arange(0, len(face_centres)):
-                x = float(fXLines[i + 6 + index_X].split("\n")[0])
-                y = float(fYLines[i + 6 + index_Y].split("\n")[0])
-                z = float(fZLines[i + 6 + index_Z].split("\n")[0])
-                mp_output.CreateNewNode(i, x, y, z)
-                mp_output.start_face = start_face
-                mp_output.nFaces = nFaces
+                x0[i] = float(fx_lines[i + 6 + index_x].split("\n")[0])
+                y0[i] = float(fy_lines[i + 6 + index_y].split("\n")[0])
+                z0[i] = float(fz_lines[i + 6 + index_z].split("\n")[0])
+
+            # create output model part
+            mp_output = self.model.create_model_part(f'{boundary}_output', x0, y0, z0, ids)
+            mp_output.start_face = start_face
+            mp_output.nfaces = nfaces
 
         # Create CoSimulationInterfaces
-        self.interface_input = Interface(self.model, self.settings["interface_input"])
-        self.interface_output = Interface(self.model, self.settings["interface_output"])
-
-        # Create Variables
-        self.pressure = vars(data_structure)['PRESSURE']
-        self.shear = vars(data_structure)['TRACTION']
-        self.displacement = vars(data_structure)['DISPLACEMENT']
-
-<<<<<<< HEAD
-        # run time
-        self.run_time = 0.0
-             
+        self.interface_input = Interface(self.settings["interface_input"], self.model)
+        self.interface_output = Interface(self.settings["interface_output"], self.model)
+
+
     def initialize(self):
         super().initialize()
-                
-=======
-    def Initialize(self):
-        super().Initialize()
-
->>>>>>> b1ca3a1a
+
         # Define timestep and physical time
         self.timestep = 0
         self.physical_time = self.start_time
 
         # If no pointDisplacement file is defined yet, initialize a pointDisplacement file in the start time folder
         # Normally, after restart or from the second iteration onwards, a pointDisplacement-file already exists. In that case, that pointDisplacement-file will be used (and is NOT overwritten)
-        pointDisp_raw_name = os.path.join(os.path.realpath(os.path.dirname(__file__)), "pointDisplacement_raw")
-        pointDisp_name = os.path.join(self.working_directory, str(self.physical_time), "pointDisplacement")
-        if not (os.path.isfile(pointDisp_name)):
-            self.write_pointDisplacement_file(pointDisp_raw_name, pointDisp_name)
+        pointdisp_raw_name = os.path.join(os.path.realpath(os.path.dirname(__file__)), "pointDisplacement_raw")
+        pointdisp_name = os.path.join(self.working_directory, str(self.physical_time), "pointDisplacement")
+        if not (os.path.isfile(pointdisp_name)):
+            self.write_pointdisplacement_file(pointdisp_raw_name, pointdisp_name)
 
         ##Copy zero folder to folder with correctly named timeformat
         if self.physical_time == 0:
@@ -287,7 +243,7 @@
             check_call("cd " + self.working_directory + "; decomposePar -force -time " + str(
                 self.start_time) + " &> log.decomposePar;", shell=True)
             for boundary in self.boundary_names:
-                mp_output = self.model[boundary + "_output"]
+                mp_output = self.model.get_model_part(f'{boundary}_output')
                 mp_output.sequence = []
 
                 for p in range(self.cores):
@@ -296,17 +252,17 @@
                                         "faceProcAddressing")
                     with open(path, 'r') as f:
                         face_Lines = f.readlines()
-                    nFaces = int(face_Lines[18].split("\n")[0])
-                    for i in range(20, 20 + nFaces):
+                    nfaces = int(face_Lines[18].split("\n")[0])
+                    for i in range(20, 20 + nfaces):
                         ind = np.abs(int(face_Lines[i].split("\n")[0])) - 1
 
-                        if ind >= mp_output.start_face and ind < mp_output.start_face + mp_output.nFaces:
+                        if ind >= mp_output.start_face and ind < mp_output.start_face + mp_output.nfaces:
                             mp_output.sequence.append(ind - mp_output.start_face)
                             count += 1
 
                 np.savetxt(os.path.join(self.working_directory, f'sequence_{boundary}.txt'),
                            np.array(mp_output.sequence).astype(int), fmt='%i')
-                if len(mp_output.sequence) != mp_output.nFaces:
+                if len(mp_output.sequence) != mp_output.nfaces:
                     print(f"sequence: {len(mp_output.sequence)}")
                     print(f"nNodes: {mp_output.NumberOfNodes}")
                     raise ValueError("Number of face indices in sequence does not correspond to number of elements")
@@ -321,13 +277,8 @@
 
         ### CoConuT_OpenFOAMSolver is running from here on
 
-<<<<<<< HEAD
     def initialize_solution_step(self):
         super().initialize_solution_step()
-        
-=======
-    def InitializeSolutionStep(self):
-        super().InitializeSolutionStep()
 
         # For parallel runs need to create a folder with the correct time stamp for decomposition of pointDisplacement_Next
         # For serial runs, this folder will normally be present
@@ -339,75 +290,47 @@
             os.system('mkdir -p ' + path)
 
         # # The displacement of the FSI interface is passed through pointDisplacement_Next, which is prepared here
-        # pointDisp_raw_name=os.path.join(os.path.realpath(os.path.dirname(__file__)),"pointDisplacement_raw")
-        # pointDisp_name=os.path.join(self.working_directory,str(self.physical_time),timestamp,"pointDisplacement_Next")
-        # self.write_pointDisplacement_file(pointDisp_raw_name,pointDisp_name)
-
->>>>>>> b1ca3a1a
+        # pointdisp_raw_name=os.path.join(os.path.realpath(os.path.dirname(__file__)),"pointDisplacement_raw")
+        # pointdisp_name=os.path.join(self.working_directory,str(self.physical_time),timestamp,"pointDisplacement_Next")
+        # self.write_pointdisplacement_file(pointdisp_raw_name,pointdisp_name)
+
         # Prepare new time step folder and reset the number of iterations
         self.timestep += 1
         self.iteration = 0
         self.physical_time += self.dt
-<<<<<<< HEAD
-        newPath=os.path.join(self.working_directory, str(self.physical_time))
-        if os.path.isdir(newPath):
-            print("\n\n\n Warning! In 5s, CoCoNuT will overwrite existing time step folder: "+str(newPath) + ". \n\n\n")
-            time.sleep(5)
-            os.system("rm -rf " + newPath)
-        os.system("mkdir "+ newPath)
-        print('\t Time step '+str(self.timestep))
-        
-        self.send_message('next') # Let OpenFOAM go to next time step
-        self.wait_message('next_ready') # Let OpenFOAM wait for input data
-    
-    @tools.time_solve_solution_step
-    def solve_solution_step(self, interface_input): # NOT CHANGED YET! PURELY COPIED FROM FLUENT WRAPPER!!!!!!
-=======
 
         self.prev_timestamp = timestamp
         self.cur_timestamp = '{:.{}f}'.format(self.physical_time, self.time_precision)
 
         if self.cores < 2:  # if serial
-            newPath = os.path.join(self.working_directory, self.cur_timestamp)
-            if os.path.isdir(newPath):
+            new_path = os.path.join(self.working_directory, self.cur_timestamp)
+            if os.path.isdir(new_path):
                 print("\n\n\n Warning! In 5s, CoCoNuT will overwrite existing time step folder: " + str(
-                    newPath) + ". \n\n\n")
+                    new_path) + ". \n\n\n")
                 time.sleep(5)
-                os.system("rm -rf " + newPath)
-            os.system("mkdir -p " + newPath)
+                os.system("rm -rf " + new_path)
+            os.system("mkdir -p " + new_path)
         else:
             for i in np.arange(self.cores):
-                newPath = os.path.join(self.working_directory, "processor" + str(i), self.cur_timestamp)
-                if os.path.isdir(newPath):
+                new_path = os.path.join(self.working_directory, "processor" + str(i), self.cur_timestamp)
+                if os.path.isdir(new_path):
                     if i == 0:
                         print(
                             "\n\n\n Warning! In 5s, CoCoNuT will overwrite existing time step folder in processor-subfolders. \n\n\n")
                         time.sleep(5)
-                    os.system("rm -rf " + newPath)
-                os.system("mkdir -p " + newPath)
+                    os.system("rm -rf " + new_path)
+                os.system("mkdir -p " + new_path)
 
         self.send_message('next')  # Let OpenFOAM go to next time step
         self.wait_message('next_ready')  # Let OpenFOAM wait for input data
 
-    @tools.TimeSolveSolutionStep
-    def SolveSolutionStep(self, interface_input):  # NOT CHANGED YET! PURELY COPIED FROM FLUENT WRAPPER!!!!!!
->>>>>>> b1ca3a1a
+    @tools.time_solve_solution_step
+    def solve_solution_step(self, interface_input):  # NOT CHANGED YET! PURELY COPIED FROM FLUENT WRAPPER!!!!!!
         self.iteration += 1
 
         # store incoming displacements
-        self.interface_input.SetPythonList(interface_input.GetPythonList())
-
-<<<<<<< HEAD
-        # update X,Y,Z in interface
-        for key in [_[0] for _ in self.interface_input.model_part_variable_pairs]:
-            for node in self.model[key].Nodes:
-                disp = node.GetSolutionStepValue(self.displacement)
-                node.X = node.X0 + disp[0]
-                node.Y = node.Y0 + disp[1]
-                node.Z = node.Z0 + disp[2]
-
-=======
->>>>>>> b1ca3a1a
+        self.interface_input.set_interface_data(interface_input.get_interface_data())
+
         # write interface data to OpenFOAM-file
         self.write_node_input()
 
@@ -433,11 +356,11 @@
         Therefore these files are removed if they already exist prior to generating new data output '''
         for boundary in self.boundary_names:
             # specify location of pressure and traction
-            tractionName = "TRACTION_" + boundary
-            pressureName = "PRESSURE_" + boundary
-            wss_file = os.path.join(self.working_directory, "postProcessing", tractionName, "surface",
+            traction_name = "TRACTION_" + boundary
+            pressure_name = "PRESSURE_" + boundary
+            wss_file = os.path.join(self.working_directory, "postProcessing", traction_name, "surface",
                                     self.cur_timestamp, "wallShearStress_patch_" + boundary + ".raw")
-            pres_file = os.path.join(self.working_directory, "postProcessing", pressureName, "surface",
+            pres_file = os.path.join(self.working_directory, "postProcessing", pressure_name, "surface",
                                      self.cur_timestamp, "p_patch_" + boundary + ".raw")
             if os.path.isfile(wss_file):
                 os.system(f"rm -rf {wss_file}")
@@ -451,17 +374,11 @@
         self.read_node_output()
 
         # return interface_output object
-        return self.interface_output.deepcopy()
-
-<<<<<<< HEAD
+        return self.interface_output
 
     def finalize_solution_step(self):
         super().finalize_solution_step()
-=======
-    def FinalizeSolutionStep(self):
-        super().FinalizeSolutionStep()
-
->>>>>>> b1ca3a1a
+
         # Let OpenFOAM check whether it needs to save this timestep (in OF-solver: runTime.write())
 
         if not (self.timestep % self.write_interval):
@@ -471,61 +388,24 @@
                 os.system("rm -rf " + path)
             self.send_message('save')
             self.wait_message('save_ready')
-<<<<<<< HEAD
-#         else:
-#             # This is done to remove the OpenFOAM-subfolder containing the wallShearStress, pressure and displacement for that particular time step
-#             os.system("rm -r " + os.path.join(self.working_directory, self.physical_time))
-#             pass     
-            
-            
+
     def finalize(self):
         super().finalize()
-        
-=======
-
-    def Finalize(self):
-        super().Finalize()
-
->>>>>>> b1ca3a1a
+
         self.send_message('stop')
         self.wait_message('stop_ready')
         os.system(f"pkill -f {self.application}")
         self.openfoam_process.kill()
-<<<<<<< HEAD
-                
-        print("OpenFOAM was stopped with the finalize() method defined in CoCoNuT.")
-=======
->>>>>>> b1ca3a1a
-
-        print("OpenFOAM was stopped with the Finalize() method defined in CoCoNuT.")
+
 
     def get_interface_input(self):
-        return self.interface_input.deepcopy()
-
-<<<<<<< HEAD
-
-    def set_interface_input(self):
-        Exception("This solver interface provides no mapping.")
-
+        return self.interface_input
 
     def get_interface_output(self):
-        return self.interface_output.deepcopy()
-
-
-    def set_interface_output(self):
-=======
-    def SetInterfaceInput(self):
-        Exception("This solver interface provides no mapping.")
-
-    def GetInterfaceOutput(self):
-        return self.interface_output.deepcopy()
-
-    def SetInterfaceOutput(self):
->>>>>>> b1ca3a1a
-        Exception("This solver interface provides no mapping.")
-
-    def write_header(self, fileLoc, className, objectName):
-        f = open(fileLoc, 'w')
+        return self.interface_output
+
+    def write_header(self, file_loc, class_name, object_name):
+        f = open(file_loc, 'w')
         f.write(r'/*--------------------------------*- C++ -*----------------------------------*\\' + "\n")
         f.write(r'| =========                 |                                                 |' + "\n")
         f.write(r'| \\      /  F ield         | OpenFOAM: The Open Source CFD Toolbox           |' + "\n")
@@ -537,8 +417,8 @@
         f.write(r'{' + "\n")
         f.write('\t version \t\t 4.1;' + "\n")
         f.write('\t format \t\t ascii;' + "\n")
-        f.write('\t class \t\t ' + className + ';' + "\n")
-        f.write('\t object \t\t ' + objectName + ';' + "\n")
+        f.write('\t class \t\t ' + class_name + ';' + "\n")
+        f.write('\t object \t\t ' + object_name + ';' + "\n")
         f.write('}' + "\n")
         f.write(r'// * * * * * * * * * * * * * * * * * * * * * * * * * * * * * * * * * * * * * //' + "\n")
         f.write("\n")
@@ -550,32 +430,33 @@
         and consequently cause the simulation to crash
         Maybe it would be better to remove these files beforehand if they exist instead of overwriting them
         This however can not be done here, but should be done in another part of the code '''
-        nKey = 0
+        n_key = 0
 
         # Default value is 1.0 for compressible case. When the solver is incompressible, the pressure and shear stress are
         # kinematic; therefore multiply with the fluid density.
         density = 1.0
-        if self.settings['is_incompressible'].GetBool():
-            density = self.settings['density'].GetDouble()
+        if self.settings['is_incompressible']:
+            density = self.settings['density']
 
         for boundary in self.boundary_names:
             # specify location of pressure and traction
-            tractionName = "TRACTION_" + boundary
-            pressureName = "PRESSURE_" + boundary
-            mp = self.model[boundary + "_output"]
-            nFaces_tot = mp.NumberOfNodes()
-            wss_tmp = np.zeros([nFaces_tot, 3])
-            pres_tmp = np.zeros([nFaces_tot, 1])
-            wss_file = os.path.join(self.working_directory, "postProcessing", tractionName, "surface",
+            traction_name = "TRACTION_" + boundary
+            pressure_name = "PRESSURE_" + boundary
+            mp_name = f'{boundary}_output'
+            mp = self.model.get_model_part(mp_name)
+            nfaces_tot = mp.size
+            wss_tmp = np.zeros([nfaces_tot, 3])
+            pres_tmp = np.zeros([nfaces_tot, 1])
+            wss_file = os.path.join(self.working_directory, "postProcessing", traction_name, "surface",
                                     self.cur_timestamp, "wallShearStress_patch_" + boundary + ".raw")
-            pres_file = os.path.join(self.working_directory, "postProcessing", pressureName, "surface",
+            pres_file = os.path.join(self.working_directory, "postProcessing", pressure_name, "surface",
                                      self.cur_timestamp, "p_patch_" + boundary + ".raw")
 
             # read traction
             counter = 0
             nlines = 0
             lim = 1000
-            while (nlines < nFaces_tot + 2) and counter < lim:
+            while (nlines < nfaces_tot + 2) and counter < lim:
                 if os.path.isfile(wss_file):
                     nlines = sum(1 for line in open(wss_file))
                 time.sleep(0.01)
@@ -584,17 +465,16 @@
                 raise RuntimeError("Timed out waiting for wss file: " + wss_file)
 
             with open(wss_file, 'r') as f:
-                fLines = f.readlines()
+                f_lines = f.readlines()
             index_start = 2
-            for i in np.arange(nFaces_tot):
-                split = fLines[index_start + i].split()
+            for i in range(nfaces_tot):
+                split = f_lines[index_start + i].split()
                 if self.physical_time == self.start_time:  # At start perform check of the mapping, CARE for restarts this check will need to be updated as the file will give coordinates of the deformed geometry
                     # Could use the displacement vector for this which we most likely need to read anyways
                     pos = np.array([float(split[0]), float(split[1]), float(split[2])])
-                    pos_MP = np.array(
-                        [mp.Nodes[mp.sequence[i]].X0, mp.Nodes[mp.sequence[i]].Y0, mp.Nodes[mp.sequence[i]].Z0])
-
-                    if (np.linalg.norm(pos_MP - pos) > 1e-05):
+                    pos_mp = np.array([mp.x0[mp.sequence[i]], mp.y0[mp.sequence[i]], mp.z0[mp.sequence[i]]])
+
+                    if (np.linalg.norm(pos_mp - pos) > 1e-05):
                         raise ValueError("Positions do not agree !!")
                 wss_tmp[i, 0] = split[3]
                 wss_tmp[i, 1] = split[4]
@@ -604,7 +484,7 @@
             # read pressure
             counter = 0
             nlines = 0
-            while (nlines < nFaces_tot + 2) and counter < lim:
+            while (nlines < nfaces_tot + 2) and counter < lim:
                 nlines = 0
                 if os.path.isfile(pres_file):
                     nlines = sum(1 for line in open(pres_file))
@@ -616,30 +496,34 @@
                 raise RuntimeError("Timed out waiting for pressure file: " + pres_file)
 
             with open(pres_file, 'r') as f:
-                fLines = f.readlines()
+                f_lines = f.readlines()
             index_start = 2
 
-            for i in np.arange(nFaces_tot):
-                val = fLines[index_start + i].split()[3].split("\n")[0]
+            for i in np.arange(nfaces_tot):
+                val = f_lines[index_start + i].split()[3].split("\n")[0]
                 pres_tmp[i, 0] = float(val)
             f.close()
 
-            for index in range(0, nFaces_tot):
-                if self.cores > 1:
-                    pos = mp.sequence[index]
-                else:
-                    pos = index
-
-                # shear stress on the structure has opposite sign
-                mp.Nodes[pos].SetSolutionStepValue(self.shear, 0, (wss_tmp[index, :] * -1 * density).tolist())
-                mp.Nodes[pos].SetSolutionStepValue(self.pressure, 0, float(pres_tmp[index]) * density)
+            if self.cores > 1:
+                pos_list = mp.sequence
+            else:
+                pos_list = [pos for pos in range(0, nfaces_tot)]
+
+            wall_shear_stress = np.empty(wss_tmp.shape)
+            pressure = np.empty(pres_tmp.shape)
+
+            wall_shear_stress[pos_list,] = wss_tmp[:, ]
+            pressure[pos_list] = pres_tmp[:]
+
+            self.interface_output.set_variable_data(mp_name, 'traction', wall_shear_stress * -1 * density)
+            self.interface_output.set_variable_data(mp_name, 'pressure', pressure * density)
 
             # go to next interface
-            nKey += 1
-
-    # writeFooter: to write OpenFOAM-footer in file at location 'fileLoc'
-    def write_footer(self, fileLoc):
-        f = open(fileLoc, 'a+')
+            n_key += 1
+
+    # writeFooter: to write OpenFOAM-footer in file at location 'file_loc'
+    def write_footer(self, file_loc):
+        f = open(file_loc, 'a+')
         f.write("\n")
         f.write(r'// ************************************************************************* //' + "\n")
         f.close()
@@ -648,99 +532,102 @@
         # The displacement of the FSI interface is passed through the file "pointDisplacement_Next"
         # This function will prepare that file in a "serial format" and then decompose it for parallel operation
 
-        pointDisp_raw_name = os.path.join(os.path.realpath(os.path.dirname(__file__)), "pointDisplacement_raw")
-        pointDisp_name = os.path.join(self.working_directory, self.prev_timestamp, "pointDisplacement_Next")
-        self.write_pointDisplacement_file(pointDisp_raw_name, pointDisp_name)
-
-        disp_file = pointDisp_name
-
-        nKey = 0
+        pointdisp_raw_name = os.path.join(os.path.realpath(os.path.dirname(__file__)), "pointDisplacement_raw")
+        pointdisp_name = os.path.join(self.working_directory, self.prev_timestamp, "pointDisplacement_Next")
+        self.write_pointdisplacement_file(pointdisp_raw_name, pointdisp_name)
+
+        disp_file = pointdisp_name
+
+        n_key = 0
         for boundary in self.boundary_names:
-            mp = self.model[boundary + "_input"]
-
-            startNr = self.find_string_in_file(boundary, disp_file)
-            os.system("head -n " + str(startNr + 1) + " " + disp_file + " > tempDisp")
+            mp_name = f'{boundary}_input'
+            displacement = self.interface_input.get_variable_data(mp_name, 'displacement')
+
+            start_nr = self.find_string_in_file(boundary, disp_file)
+            os.system("head -n " + str(start_nr + 1) + " " + disp_file + " > tempDisp")
 
             with open('tempDisp', 'a+') as file:
                 file.write("\t { \n")
                 file.write("\t\t type  \t fixedValue; \n")
                 file.write('\t\t value \t nonuniform List<vector> ( \n')
-                for node in mp.Nodes:
-                    disp = node.GetSolutionStepValue(self.displacement, 0)
-                    file.write(' (' + f'{disp[0]:27.17e} {disp[1]:27.17e} {disp[2]:27.17e}' + ') \n')
+                for i in range(displacement.shape[0]):
+                    file.write(' (' + f'{displacement[i, 0]:27.17e} {displacement[i, 1]:27.17e} {displacement[
+                        i, 2]:27.17e}' + ') \n')
                 file.write(');\n')
 
             os.system("wc -l " + disp_file + " > lengthDisp")
             lengthDisp_file = open("lengthDisp", 'r')
             length_disp = int(lengthDisp_file.readline().split(" ")[0])
             lengthDisp_file.close()
-            os.system("tail -n " + str(length_disp - (startNr + 1)) + " " + disp_file + " > tempDisp2")
-            startToEndNr = self.find_string_in_file("}", "tempDisp2")
-            os.system("tail -n " + str(length_disp - (startNr + 1) - startToEndNr) + " " + disp_file + " > tempDisp3")
+            os.system("tail -n " + str(length_disp - (start_nr + 1)) + " " + disp_file + " > tempDisp2")
+            start_to_end_nr = self.find_string_in_file("}", "tempDisp2")
+            os.system(
+                "tail -n " + str(length_disp - (start_nr + 1) - start_to_end_nr) + " " + disp_file + " > tempDisp3")
             os.system("cat tempDisp tempDisp3 > " + disp_file)
             os.system("rm tempDisp* lengthDisp")
-            nKey += 1
+            n_key += 1
 
         if self.cores > 1:
             check_call(
                 "cd " + self.working_directory + "; decomposePar -fields -time " + self.prev_timestamp + " &> log.decomposePar;",
                 shell=True)
 
-    def write_controlDict_function(self, filename, funcname, libname, varname, patchname, writeStart, writeEnd):
-        with open(filename, 'a+') as file:
-            if writeStart:
+    def write_control_dict_function(self, file_name, func_name, lib_name, variable_name, patch_name, write_start,
+                                    write_end):
+        with open(file_name, 'a+') as file:
+            if write_start:
                 file.write("functions \n")
                 file.write("{ \n ")
-            if varname == "wallShearStress":
-                file.write(" \n \t " + varname + " \n")
+            if variable_name == "wallShearStress":
+                file.write(" \n \t " + variable_name + " \n")
             else:
-                file.write(" \n \t " + varname + "_" + patchname + " \n")
+                file.write(" \n \t " + variable_name + "_" + patch_name + " \n")
             file.write("\t { \n")
-            file.write("\t\t type  \t " + funcname + "; \n")
-            file.write('\t\t libs \t ("' + libname + '.so"); \n')
+            file.write("\t\t type  \t " + func_name + "; \n")
+            file.write('\t\t libs \t ("' + lib_name + '.so"); \n')
             file.write('\t\t executeControl \t timeStep; \n')
             file.write('\t\t executeInterval \t 1; \n')
             file.write('\t\t writeControl \t timeStep; \n')
             file.write('\t\t writeInterval \t 1; \n')
             file.write('\t\t timeFormat \t fixed; \n')
             file.write(f'\t\t timePrecision \t {self.time_precision}; \n')
-            if funcname == "surfaceRegion":
+            if func_name == "surfaceRegion":
                 file.write('\t\t operation \t none; \n')
                 file.write('\t\t writeFields \t true; \n')
                 file.write('\t\t surfaceFormat \t raw; \n')
                 file.write('\t\t regionType \t patch; \n')
-                file.write('\t\t name \t ' + patchname + ' ; \n')
+                file.write('\t\t name \t ' + patch_name + ' ; \n')
                 file.write('\t\t fields \n')
                 file.write('\t\t ( \n')
-                if varname == "PRESSURE":
+                if variable_name == "PRESSURE":
                     file.write('\t\t\t p \n ')
-                elif varname == "TRACTION":
+                elif variable_name == "TRACTION":
                     file.write('\t\t\t wallShearStress \n')
                 file.write("\t\t ); \n")
-            elif funcname == "wallShearStress":
+            elif func_name == "wallShearStress":
                 file.write('\t\t log \t false; \n')
             file.write("\t } \n\n")
-            if writeEnd:
+            if write_end:
                 file.write("} \n ")
 
         file.close()
 
-    def write_pointDisplacement_file(self, pointDisp_raw_name, pointDisp_name):
-        with open(pointDisp_raw_name, 'r') as rawFile:
-            with open(pointDisp_name, 'w') as newFile:
-                for line in rawFile:
-                    newFile.write(line)
-                nKey = 0
+    def write_pointdisplacement_file(self, pointdisp_raw_name, pointdisp_name):
+        with open(pointdisp_raw_name, 'r') as raw_file:
+            with open(pointdisp_name, 'w') as new_file:
+                for line in raw_file:
+                    new_file.write(line)
+
                 for boundary in self.boundary_names:
-                    newFile.write(" \n \t " + boundary + " \n")
-                    newFile.write("\t { \n")
-                    newFile.write("\t\t type  \t fixedValue; \n")
-                    newFile.write("\t\t value \t uniform (0 0 0); \n")
-                    newFile.write("\t } \n")
-                newFile.write("} \n")
-                newFile.close()
-                self.write_footer(pointDisp_name)
-        rawFile.close()
+                    new_file.write(" \n \t " + boundary + " \n")
+                    new_file.write("\t { \n")
+                    new_file.write("\t\t type  \t fixedValue; \n")
+                    new_file.write("\t\t value \t uniform (0 0 0); \n")
+                    new_file.write("\t } \n")
+                new_file.write("} \n")
+                new_file.close()
+                self.write_footer(pointdisp_name)
+        raw_file.close()
 
     def find_string_in_file(self, string_name, file_name):
         index = -1
@@ -797,7 +684,7 @@
         if versionNr[:-1] != self.moduleVersion:
             sys.exit("OpenFOAM 4.1 should be loaded! Currently, another version of OpenFOAM is loaded")
 
-    def Get_Point_IDs(self, boundary, dir):
+    def get_point_ids(self, boundary, dir):
         'Function that returns the local point IDs belonging to a specified boundary in the correct sequence for the pointDisplacement file'
         f_b = f'{dir}/boundary'
         f_f = f'{dir}/faces'
@@ -810,9 +697,9 @@
                 line = f.readline()
             for i in range(0, 4):
                 line = f.readline()
-            nFaces = int(line[:-2].split()[1])
+            nfaces = int(line[:-2].split()[1])
             line = f.readline()
-            startFace = int(line[:-2].split()[1])
+            start_face = int(line[:-2].split()[1])
 
         # Get number of points to keep a list of booleans
         prev_line = "("
@@ -821,8 +708,8 @@
             while not "(" in line:
                 prev_line = line
                 line = f.readline()
-            N_points = int(prev_line)
-            points = np.zeros((N_points, 3))
+            n_points = int(prev_line)
+            points = np.zeros((n_points, 3))
             count = 0
             line = f.readline()
             while any(char.isdigit() for char in line):
@@ -833,13 +720,13 @@
                 count += 1
                 line = f.readline()
 
-        points_Bool = np.zeros((N_points, 1))
-        boundary_Ind = []
+        points_bool = np.zeros((n_points, 1))
+        boundary_ind = []
 
         # Read in nodes file
 
         # Read in the list of faces and the nodes constituting those faces
-        All_Fnodes = []
+        all_face_nodes = []
         with open(f_f) as f:
             line = f.readline()
             while not "(" in line:
@@ -847,25 +734,41 @@
             line = f.readline()
             while any(char.isdigit() for char in line):
                 list = line[2:-2].split()
-                All_Fnodes.append(list)
+                all_face_nodes.append(list)
                 line = f.readline()
 
         # Extract the cell faces belonging to the boundary and create an ordered list of node id's
-        face_centers = np.zeros((nFaces, 3))
+        face_centers = np.zeros((nfaces, 3))
         node_coords = []
-        for nf in range(startFace, startFace + nFaces):
+        for nf in range(start_face, start_face + nfaces):
             face_center = np.zeros([1, 3])
-            list = All_Fnodes[nf]
+            list = all_face_nodes[nf]
             for n in list:
                 face_center += points[int(n), :]
-                if points_Bool[int(n) - 1, 0] == 0:  # If not yet in list, add it to the list
-                    boundary_Ind.append(int(n))
+                if points_bool[int(n) - 1, 0] == 0:  # If not yet in list, add it to the list
+                    boundary_ind.append(int(n))
                     node_coords.append(points[int(n), :])
-                    points_Bool[int(n) - 1, 0] = 1
-            face_centers[nf - startFace, :] = face_center / float(len(list))
-        boundary_Ind = np.array(boundary_Ind)
+                    points_bool[int(n) - 1, 0] = 1
+            face_centers[nf - start_face, :] = face_center / float(len(list))
+        boundary_ind = np.array(boundary_ind)
         node_coords = np.array(node_coords, dtype=float)
         os.path.join(self.working_directory, "faceCenters.txt")
         np.savetxt(os.path.join(self.working_directory, "faceCenters.txt"), face_centers)
 
-        return boundary_Ind, node_coords, face_centers, startFace, nFaces, len(All_Fnodes)+        return boundary_ind, node_coords, face_centers, start_face, nfaces, len(all_face_nodes)
+
+    def check_interfaces(self):
+        input_interface_model_parts = [param["model_part"] for param in self.settings["interface_input"]]
+        output_interface_model_parts = [param["model_part"] for param in self.settings["interface_output"]]
+        boundary_names = self.settings["boundary_names"]
+
+        for boundary_name in boundary_names:
+            if not f'{boundary_name}_input' in input_interface_model_parts:
+                raise RuntimeError(
+                    f'Error in json file: {boundary_name}_input not listed in "interface_input": {self.settings[
+                        "interface_input"]}.\n. <boundary> in the "boundary_names" in json file should have corresponding <boundary>_input in "interface_input" list. ')
+
+            if not f'{boundary_name}_output' in output_interface_model_parts:
+                raise RuntimeError(
+                    f'Error in json file: {boundary_name}_output not listed in "interface_output": {self.settings[
+                        "interface_output"]}.\n. <boundary> in the "boundary_names" in json file should have corresponding <boundary>_input in "interface_output" list.')