import numpy as np
import os
import linecache
import sys
import time
import copy
import subprocess

from coconut import data_structure
from coconut.coupling_components.component import Component
from coconut.coupling_components.interface import Interface


def Create(parameters):
    return SolverWrapperOpenFOAM_41(parameters)


class SolverWrapperOpenFOAM_41(Component):
    def __init__(self, parameters):
        super().__init__()
        
        #Settings
        self.settings = parameters["settings"]
        self.working_directory = self.settings["working_directory"].GetString()
#         input_file = self.settings["input_file"].GetString()
#         settings_file_name = os.path.join(working_directory, input_file)
#         with open(settings_file_name, 'r') as settings_file:
#             self.settings.AddParameters(cs_data_structure.Parameters(settings_file.read()))
        self.moduleType="OpenFOAM" #hard-coded, cannot be altered by naive user
        self.moduleVersion="4.1" #hard-coded, cannot be altered by naive user
        self.module=self.moduleType+"/"+self.moduleVersion
        self.application=self.settings["application"].GetString() #What type of OF-solver to be used - solver requires adaptation before running with OpenFOAM - name of adapted solver starts with 'CoCoNuT_'
        self.dimensions=self.settings["dimensions"].GetInt()
        if (self.dimensions != 2) and (self.dimensions != 3):
            sys.exit("OpenFOAM-case should be 2D or 3D.")
        self.dt = self.settings["dt"].GetDouble()  # Time step size
        self.start_time=self.settings["start_time"].GetDouble() # Start time - also the name of folder containing data at this time
        self.end_time=self.settings["end_time"].GetDouble() # End time
        self.cores=self.settings["cores"].GetInt() # Number of cores to be used in the OpenFOAM-calculation
        self.decomposeMethod=self.settings["decomposeMethod"].GetString() #Decomposition-method, can be "simple", "scotch" 
        self.newtonmax = self.settings["newtonmax"].GetInt()  # Maximal number of Newton iterations
        self.newtontol = self.settings["newtontol"].GetDouble()  # Tolerance of Newton iterations
        self.write_interval = self.settings["write_interval"].GetInt() # Number of time steps between consecutive saves performed by OpenFOAM 
        self.write_precision = self.settings["write_precision"].GetInt() # writePrecision-parameter in OpenFOAM
        self.time_precision = self.settings["time_precision"].GetInt() # timePrecision-parameter in OpenFOAM
        self.boundary_names = [_.GetString() for _ in self.settings['boundary_names'].list()] # boundary_names is the set of boundaries where the moving interface is located (will be used to go through OF-files)
        self.meshmotion_solver=self.settings["meshmotion_solver"].GetString()
        self.diffusivity=self.settings["diffusivity"].GetString()
        
        #Check that the boundary_names and the interface_input and interface_output are defined consistently in the JSON-file
        #For every boundary_name element, there should be one interface_input (boundary_name+"_input") element and one interface_output (boundary_name+"_output") element.
        #Make the distinction between both: interface_input/output are names of the pyKratos ModelPart - boundary_names is the name of the boundary as defined in OpenFOAM!
        if len(self.boundary_names) != len(self.settings['interface_input'].keys()):
            sys.exit("Interface_input and boundary_names should have the same length; one interface_input element corresponds with one boundary_name element!")
        if len(self.boundary_names) != len(self.settings['interface_output'].keys()):
            sys.exit("Interface_output and boundary_names should have the same length; one interface_output element corresponds with one boundary_name element!")
        for boundary in self.boundary_names:
            index=0
            key_input = self.settings['interface_input'].keys()[index]
            if not("_input" in key_input):
                sys.exit('Please make that all interface_input elements correspond to a boundary_names element followed by "_input".')
            else:
                keyBoundary=key_input.replace("_input","")
                if keyBoundary != boundary:
                    sys.exit('For OpenFOAM, please make sure that every boundary_names element is linked to an interface_input element with the following name: <boundary_names element>"_input". The corresponding elements in boundary_names and interface_input should have the same index in their respective arrays!')
            key_output = self.settings['interface_output'].keys()[index]
            if not("_output" in key_output):
                sys.exit('Please make that all interface_output elements correspond to a boundary_names element followed by "_output".')
            else:
                keyBoundary=key_output.replace("_output","")
                if keyBoundary != boundary:
                    sys.exit('For OpenFOAM, please make sure that every boundary_names element is linked to an interface_output element with the following name: <boundary_names element>"_output". The corresponding elements in boundary_names and interface_output should have the same index in their respective arrays!')
                if key_output.replace("_output","_input") != key_input:
                    sys.exit("Please make sure that the interface_input and interface_output elements occur in such a way that the corresponding elements have the same index.")
            index+=1
 
        #Check that the correct modules have been loaded
        self.check_software()  
        
        #Remove possible CoCoNuT-message from previous interrupt
        self.remove_all_messages()
        
        # Creating OpenFOAM-files - raw dictionary files are predefined in the solver_wrapper folder (and should not be moved)

        # ControlDict: replace raw settings by actual settings defined by user in json-file AND add function objects to write pressure and wall shear stress
        controlDict_raw_name=os.path.join(os.path.realpath(os.path.dirname(__file__)),"controlDict_raw")
        controlDict_name=os.path.join(self.working_directory,"system/controlDict")
        boundary_names_string="("
        for name in self.boundary_names:
            boundary_names_string += name
            boundary_names_string += " "
        boundary_names_string=boundary_names_string[:-1]+")"
        with open(controlDict_raw_name,'r') as rawFile:
            with open(controlDict_name,'w') as newFile:
                for line in rawFile:
                    line=line.replace('|APPLICATION|',str(self.application))

                    line=line.replace('|BOUNDARY_NAMES|',boundary_names_string)
                    line=line.replace('|START_TIME|',str(self.start_time))
                    line=line.replace('|END_TIME|',str(self.end_time))
                    line=line.replace('|DT|',str(self.dt))
                    line=line.replace('|WRITE_INTERVAL|',str(self.write_interval))
                    line=line.replace('|WRITE_PRECISION|',str(self.write_precision))
                    line=line.replace('|TIME_PRECISION|',str(self.time_precision))
                    newFile.write(line)
        rawFile.close()
        newFile.close()
        nKey=0
        if len(self.boundary_names) == 1:
            for key in self.boundary_names:
                self.write_controlDict_function(controlDict_name,"surfaceRegion","libfieldFunctionObjects","PRESSURE",key,True,False)
                self.write_controlDict_function(controlDict_name,"wallShearStress","libfieldFunctionObjects","wallShearStress",key,False,False)
                self.write_controlDict_function(controlDict_name,"surfaceRegion","libfieldFunctionObjects","TRACTION",key,False,True)
        else:
            for key in self.boundary_names:
                if nKey == 0:
                    self.write_controlDict_function(controlDict_name,"surfaceRegion","libfieldFunctionObjects","PRESSURE",key,True,False)
                    self.write_controlDict_function(controlDict_name,"wallShearStress","libfieldFunctionObjects","wallShearStress",key,False,False)
                    self.write_controlDict_function(controlDict_name,"surfaceRegion","libfieldFunctionObjects","TRACTION",key,False,False)
                else:
                    self.write_controlDict_function(controlDict_name,"surfaceRegion","libfieldFunctionObjects","PRESSURE",key,False,False)
                    self.write_controlDict_function(controlDict_name,"wallShearStress","libfieldFunctionObjects","wallShearStress",key,False,False)
                    if nKey == (len(self.boundary_names)-1):
                        self.write_controlDict_function(controlDict_name,"surfaceRegion","libfieldFunctionObjects","TRACTION",key,False,True)
                    else:
                        self.write_controlDict_function(controlDict_name,"surfaceRegion","libfieldFunctionObjects","TRACTION",key,False,False)
                nKey += 1
        self.write_footer(controlDict_name)
        # DynamicMeshDict: replace raw settings by actual settings defined by user in json-file 
        dynamicMeshDict_raw_name=os.path.join(os.path.realpath(os.path.dirname(__file__)),"dynamicMeshDict_raw")
        dynamicMeshDict_name=os.path.join(self.working_directory,"constant/dynamicMeshDict")
        strBoundary=""
        for boundary in self.boundary_names:
            strBoundary=strBoundary+" "+str(boundary)
        with open(dynamicMeshDict_raw_name,'r') as rawFile:
            with open(dynamicMeshDict_name,'w') as newFile:
                for line in rawFile:
                    line=line.replace('|MESHMOTION_SOLVER|',str(self.meshmotion_solver))
                    line=line.replace('|DIFFUSIVITY|',str(self.diffusivity))
                    line=line.replace('|NUM_INTERFACE_INPUT|',str(len(self.settings['boundary_names'].list())))
                    line=line.replace('|INTERFACE_INPUT|',strBoundary)
                    newFile.write(line)
        rawFile.close()
        newFile.close()
        nKey=0
        self.write_footer(dynamicMeshDict_name)
        
        # Creating Model
        self.model = data_structure.Model()
        print("The model for OpenFOAM will be created. Please make sure all patch names given under the 'interface' setting are also found in the mesh used in OpenFOAM (see 'constant/polyMesh') \n")
        
        # Creating ModelParts and adding variables to these ModelParts - should happen before node addition
        for key,value in (self.settings['interface_input'].items()+self.settings['interface_output'].items()): # OpenFOAM is a completely collocated, so all variables are stored in cell centres
            self.model.CreateModelPart(key)
            mp=self.model[key]
            for var_name in value.list():
                var=vars(data_structure)[var_name.GetString()]
                mp.AddNodalSolutionStepVariable(var)
<<<<<<< HEAD

        # Adding nodes to ModelParts - should happen after variable definition
        os.system("cd "+ self.working_directory + "; writeCellCentres -time " + str(self.start_time) + " &> log.writeCellCentres;")

        # Moved decompose here (after writeCellCentres) to get ccx, ccy, ccz into the processor directories
        # DecomposeParDict: replace raw settings by actual settings defined by user in json-file
        if self.cores > 1:  # Only if calculating in parallel
            decomposeParDict_raw_name = os.path.join(os.path.realpath(os.path.dirname(__file__)),
                                                     "decomposeParDict_raw")
            decomposeParDict_name = os.path.join(self.working_directory, "system/decomposeParDict")
            with open(decomposeParDict_raw_name, 'r') as rawFile:
                with open(decomposeParDict_name, 'w') as newFile:
                    for line in rawFile:
                        line = line.replace('|CORES|', str(self.cores))
                        line = line.replace('|DECOMPOSEMETHOD|', str(self.decomposeMethod))
                        newFile.write(line)
            rawFile.close()
            newFile.close()
            self.write_footer(decomposeParDict_name)
            # OpenFOAM-fields are decomposed automatically if you work in parallel
            os.system("cd " + self.working_directory + "; decomposePar -force -time " + str(
                self.start_time) + " &> log.decomposePar;")

        self.nNodes_proc=np.zeros([len(self.settings['interface_input'].keys()),self.cores],dtype=np.int32)
        self.nNodes_tot=np.zeros(len(self.settings['interface_input'].keys()),dtype=np.int32)
        nKey=0
        for boundary in self.boundary_names:
            if self.cores == 1: # If you work in serial
            #For me (Lucas) the ccx, ccy and ccz were written in the 0-directory not in the processor/0-directory
                #To avoid confusion, remove all present processor-files (from a possible previous parallel calculation)
                os.system("cd " + self.working_directory + "; rm -r processor*;")

                # First look up the interface wall in OpenFOAM's constant-folder - the coordinates are found using the OF-utility 'writeCellCentres'
                for i in np.arange(3):
                    if i == 0:
                        source_file=self.working_directory + "/" + str(self.start_time) + "/ccx"
                    elif i == 1:
                        source_file=self.working_directory + "/" + str(self.start_time) + "/ccy"
                    elif i == 2:
                        source_file=self.working_directory + "/" + str(self.start_time) + "/ccz"
                    try:
                        lineNameNr=self.find_string_in_file(boundary, source_file)
                        lineStartNr=lineNameNr+7 # In case of non-uniform list, this is where the list of values in the sourceFile starts
=======
            
        # Adding nodes to ModelParts - should happen after variable definition; writeCellcentres writes cellcentres in internal field and face centres in boundaryField
        os.system("cd "+ self.working_directory + "; writeCellCentres -time " + str(self.start_time) + " &> log.writeCellCentres;")
        nKey=0
        for boundary in self.boundary_names:
            for i in np.arange(3):
                if i == 0:
                    source_file=self.working_directory + "/" + str(self.start_time) + "/ccx"
                elif i == 1:
                    source_file=self.working_directory + "/" + str(self.start_time) + "/ccy"
                elif i == 2:
                    source_file=self.working_directory + "/" + str(self.start_time) + "/ccz"
                try:
                    lineNameNr=self.find_string_in_file(boundary, source_file)
                    lineStartNr=lineNameNr+7 # In case of non-uniform list, this is where the list of values in the sourceFile starts
                    nNodesIndex=lineNameNr+5 # On this line, the number of cell centers on the inlet is stated
                    os.system("awk NR==" + str(nNodesIndex) + " " + source_file + " > nNodes")
                    nNodes_file=open("nNodes",'r')
                    nNodes=int(nNodes_file.readline())
                    nNodes_file.close()
                    os.system("rm nNodes")
                    tempCoordFile=np.ones([nNodes,1])*float("inf")
                    for j in np.arange(nNodes):
                        tempCoordFile[j,0]=float(linecache.getline(source_file,lineStartNr+j))
                except ValueError: # If ValueError is triggered, it means that the source-file has a uniform coordinate in the axis you are currently looking
                    if not 'nNodes' in locals(): #If the first coordinate-file has a uniform value, the variable 'nNodes' does not exist, so you should check whether this variable exists
                        check_file=self.working_directory + "/" + str(self.start_time) + "/ccy" # if 'nNodes' does not exist, read the second sourceFile to know the number of rows
                        lineNameNr=self.find_string_in_file(boundary, check_file)
>>>>>>> cf29348f
                        nNodesIndex=lineNameNr+5 # On this line, the number of cell centers on the inlet is stated
                        os.system("awk NR==" + str(nNodesIndex) + " " + check_file + " > nNodes")
                        nNodes_file=open("nNodes",'r')
                        nNodes=int(nNodes_file.readline())
                        nNodes_file.close()
                        os.system("rm nNodes")
                    indexUV=lineNameNr+4
                    os.system("awk NR==" + str(indexUV) + " " + source_file + " > unifValue")
                    unifValue_file=open("unifValue",'r')
                    unifValue=float(unifValue_file.readline().split()[-1][0:-1]) #First '-1' makes sure the value is read, but this still contains a semi-colon, so this should be removed with second index '[0:-1]'.
                    unifValue_file.close()
                    os.system("rm unifValue")
                    tempCoordFile=np.ones([nNodes,1])*float("inf")
                    for j in np.arange(nNodes):
                        tempCoordFile[j,0]=unifValue
                if i == 0:
                        coordList_tot=np.ones([nNodes,4])*float("inf") # ID - X - Y - Z
                        coordList_tot[:,0]=np.arange(nNodes) #CellID = numbers from 0 till (nNodes - 1)
<<<<<<< HEAD
                        self.nNodes_proc[nKey,0]=nNodes
                        self.nNodes_tot[nKey]=self.nNodes_proc[nKey,0]
                    coordList_tot[:,(i+1)]=tempCoordFile[:,0]
            else: # If you work in parallel
                foundProcWithInterfaceValues=False
                for p in np.arange(self.cores): # Check in each processor-folder
                    for i in np.arange(3):
                        if i == 0:
                            source_file=self.working_directory + "/processor" + str(p) + "/" + str(self.start_time) + "/ccx"
                        elif i == 1:
                            source_file=self.working_directory + "/processor" + str(p) + "/" + str(self.start_time) + "/ccy"
                        elif i == 2:
                            source_file=self.working_directory + "/processor" + str(p) + "/" + str(self.start_time) + "/ccz"
                        lineNameNr=self.find_string_in_file(boundary, source_file)
                        procContainsBoundaryNr=lineNameNr+4
                        os.system("awk NR==" + str(procContainsBoundaryNr) + " " + source_file + " > PCB" )
                        PCB_file=open("PCB",'r')
                        procContainsBoundary=str(PCB_file.readline()) #  whether there are cells adjacent to the interface in the processor-folder
                        PCB_file.close()
                        os.system("rm PCB")
                        if "nonuniform 0();" not in procContainsBoundary: # If this processor folder contains the interface you are looking for
                            try:
                                lineNameNr=self.find_string_in_file(boundary, source_file)
                                lineStartNr=lineNameNr+7 # In case of non-uniform list, this is where the list of values in the sourceFile starts
                                nNodesIndex=lineNameNr+5 # On this line, the number of cell centers on the inlet is stated
                                os.system("awk NR==" + str(nNodesIndex) + " " + source_file + " > nNodes")
                                nNodes_file=open("nNodes",'r')
                                nNodes=int(nNodes_file.readline())
                                nNodes_file.close()
                                os.system("rm nNodes")
                                tempCoordFile=np.ones([nNodes,1])*float("inf")
                                for j in np.arange(nNodes):
                                    tempCoordFile[j,0]=float(linecache.getline(source_file,lineStartNr+j))
                            except ValueError: # If ValueError is triggered, it means that the source-file has a uniform coordinate in the axis you are currently looking OR that the nonuniform list contains less than 11 elements - because apparently OF prints the entire array on a single line in that case...
                                if "nonuniform" not in procContainsBoundary: # If the coordinate is a uniform value
                                    if not 'nNodes' in locals(): #If the first coordinate-file has a uniform value, the variable 'nNodes' does not exist, so you should check whether this variable exists
                                        check_file=self.working_directory + "/processor" + str(p) + "/" + str(self.start_time) + "/ccy"
                                        lineNameNr=self.find_string_in_file(boundary, check_file)
                                        typeCcyNr=lineNameNr+5
                                        os.system("awk NR==" + str(typeCcyNr) + " " + check_file + " > typeCcy" )
                                        typeCcy_file=open("typeCcy",'r')
                                        typeCcy=str(typeCcy_file.readline())
                                        typeCcy_file.close()
                                        if "(" in typeCcy: # 10 nodes or less in this list
                                            listCcy=((typeCcy.split("(")[-1]).split(")")[0]).split(" ")
                                            nNodes=int(len(listCcy))
                                        else : # More than 10 nodes in this list or ccy is also uniform
                                            if "nonuniform" not in typeCcy: #ccy is also uniform, check ccz
                                                check_file=self.working_directory + "/processor" + str(p) + "/" + str(self.start_time) + "/ccz"
                                                lineNameNr=lineNameNr=self.find_string_in_file(boundary, check_file)
                                                typeCczNr=lineNameNr+4
                                                os.system("awk NR==" + str(typeCczNr) + " " + check_file + " > typeCcz" )
                                                typeCcz_file=open("typeCcz",'r')
                                                typeCcz=str(typeCcz_file.readline())
                                                typeCcz_file.close()
                                                if "(" in typeCcz: # 10 nodes or less in this list
                                                    listCcz=((typeCcz.split("(")[-1]).split(")")[0]).split(" ")
                                                    nNodes=int(len(listCcz))
                                                else: #More than 10 nodes in this list or ccz is also uniform
                                                    if "nonuniform" not in typeCcz: #ccz is also uniform - you only have 1 point in this processor (for real?)
                                                        nNodes=1
                                                    else : #there are more than 10 nodes in this list
                                                        nNodesIndex=lineNameNr+5 # On this line, the number of cell centers on the inlet is stated
                                                        os.system("awk NR==" + str(nNodesIndex) + " " + check_file + " > nNodes")
                                                        nNodes_file=open("nNodes",'r')
                                                        nNodes=int(nNodes_file.readline())
                                                        nNodes_file.close()
                                            else: # ccy is not uniform
                                                nNodesIndex=lineNameNr+5 # On this line, the number of cell centers on the inlet is stated
                                                os.system("awk NR==" + str(nNodesIndex) + " " + check_file + " > nNodes")
                                                nNodes_file=open("nNodes",'r')
                                                nNodes=int(nNodes_file.readline())
                                                nNodes_file.close()
                                        os.system("rm nNodes typeCcy")
                                    indexUV=lineNameNr+4
                                    os.system("awk NR==" + str(indexUV) + " " + source_file + " > unifValue")
                                    unifValue_file=open("unifValue",'r')
                                    unifValue=float(unifValue_file.readline().split()[-1][0:-1]) #First '-1' makes sure the value is read, but this still contains a semi-colon, so this should be removed with second index '[0:-1]'.
                                    unifValue_file.close()
                                    os.system("rm unifValue")
                                    tempCoordFile=np.ones([nNodes,1])*float("inf")
                                    for j in np.arange(nNodes):
                                        tempCoordFile[j,0]=unifValue
                                else : # Coordinates are a nonuniform list containing less than 11 elements and are all written on one line
                                    listToRead=((procContainsBoundary.split("(")[-1]).split(")")[0]).split(" ")
                                    nNodes=int(len(listToRead))
                                    tempCoordFile=np.ones([nNodes,1])*float("inf")
                                    for j in np.arange(nNodes):
                                            tempCoordFile[j,0]=float(listToRead[j])
                            if i == 0:
                                coordList=np.ones([nNodes,4])*float("inf") # ID - X - Y - Z - Area
                                coordList[:,0]=self.nNodes_tot[nKey]*np.ones(nNodes)+np.arange(nNodes) #CellID = numbers from 0 till (nNodes - 1)
                                self.nNodes_proc[nKey,p]=nNodes
                            coordList[:,(i+1)]=tempCoordFile[:,0]
                    if "nonuniform 0();" not in procContainsBoundary: # If this processor folder contains the interface you are looking for
                        if not(foundProcWithInterfaceValues) :
                            coordList_tot= coordList
                            foundProcWithInterfaceValues=True
                        else :
                            coordList_tot=np.concatenate((coordList_tot,coordList), axis=0)
                        del nNodes
                    self.nNodes_tot[nKey]=int(np.sum(self.nNodes_proc[nKey,:]))

=======
                coordList_tot[:,(i+1)]=tempCoordFile[:,0]
            self.nNodes_tot=len(coordList_tot[:,0])
            
>>>>>>> cf29348f
            # Subsequently create each node separately in the ModelPart- both input and output!
            mp_input=self.model[boundary+"_input"]
            mp_output=self.model[boundary+"_output"]
            for i in np.arange(int(self.nNodes_tot)):
                mp_input.CreateNewNode(coordList_tot[i,0],coordList_tot[i,1],coordList_tot[i,2],coordList_tot[i,3])
                mp_output.CreateNewNode(coordList_tot[i,0],coordList_tot[i,1],coordList_tot[i,2],coordList_tot[i,3])
<<<<<<< HEAD
            nKey+=1

        # Print node distribution among processor folders
        self.write_node_distribution()
    
=======
            nKey+=1    
        
>>>>>>> cf29348f
        # Create CoSimulationInterfaces
        self.interface_input = Interface(self.model, self.settings["interface_input"])
        self.interface_output = Interface(self.model, self.settings["interface_output"])

        # Create Variables
        self.pressure=vars(data_structure)['PRESSURE']
        self.shear=vars(data_structure)['TRACTION']
        self.displacement=vars(data_structure)['DISPLACEMENT']
        
             
    def Initialize(self):
        super().Initialize()
                
        # Define timestep and physical time
        self.timestep=0
        self.physical_time=self.start_time
        
        # If no pointDisplacement file is defined yet, initialize a pointDisplacement file in the start time folder
        # Normally, after restart or from the second iteration onwards, a pointDisplacement-file already exists. In that case, that pointDisplacement-file will be used (and is NOT overwritten)
        pointDisp_raw_name=os.path.join(os.path.realpath(os.path.dirname(__file__)),"pointDisplacement_raw")
        if self.cores == 1:
            pointDisp_name=os.path.join(self.working_directory,str(self.physical_time),"pointDisplacement")
            if not(os.path.isfile(pointDisp_name)):
                self.write_pointDisplacement_file(pointDisp_raw_name,pointDisp_name,0)
        else:
            for p in np.arange(self.cores):
                pointDisp_name=os.path.join(self.working_directory,"processor"+str(p),str(self.physical_time),"pointDisplacement")
                if not(os.path.isfile(pointDisp_name)):
                    self.write_pointDisplacement_file(pointDisp_raw_name,pointDisp_name,p)
        
        # Don't forget to start OpenFOAM-loop!
        if self.cores == 1:
            cmd = self.application + "&> log." + self.application
        else:
            cmd = "mpirun -np " + str(self.cores) + " " + self.application + " -parallel &> log." + self.application
        self.openfoam_process = subprocess.Popen(cmd, cwd=self.working_directory, shell=True) 
        
                                        

    def InitializeSolutionStep(self):
        super().InitializeSolutionStep()
        
        # Prepare new time step folder and reset the number of iterations
        self.timestep += 1
        self.iteration = 0
        self.physical_time += self.dt
        if self.cores <2:
            newPath=os.path.join(self.working_directory, str(self.physical_time))
            if os.path.isdir(newPath):
                print("\n\n\n Warning! In 5s, CoCoNuT will overwrite existing time step folder: "+str(newPath) + ". \n\n\n")
                time.sleep(5)
                os.system("rm -rf " + newPath)
            os.system("mkdir "+ newPath)
        else :
            for i in np.arange(self.cores):
                newPath=os.path.join(self.working_directory, "processor"+str(i), str(self.physical_time))
                if os.path.isdir(newPath):
                    if i==0:
                        print("\n\n\n Warning! In 5s, CoCoNuT will overwrite existing time step folder in processor-subfolders. \n\n\n")
                        time.sleep(5)
                    os.system("rm -rf " + newPath)
                os.system("mkdir "+ newPath)
        print('\t Time step '+str(self.timestep))
        
        self.send_message('next') # Let OpenFOAM go to next time step
        self.wait_message('next_ready') # Let OpenFOAM wait for input data
    

    def SolveSolutionStep(self, interface_input): # NOT CHANGED YET! PURELY COPIED FROM FLUENT WRAPPER!!!!!!
        self.iteration += 1
        print(f'\t\tIteration {self.iteration}')

        # store incoming displacements
        self.interface_input.SetPythonList(interface_input.GetPythonList())

        # update X,Y,Z in interface
        for key in [_[0] for _ in self.interface_input.model_parts_variables]:
            for node in self.model[key].Nodes:
                disp = node.GetSolutionStepValue(self.displacement)
                node.X = node.X0 + disp[0]
                node.Y = node.Y0 + disp[1]
                node.Z = node.Z0 + disp[2]

        # write interface data to OpenFOAM-file
        self.write_node_input()
            
        # let Fluent run, wait for data
        self.send_message('continue')
        self.wait_message('continue_ready')

        # read data from OpenFOAM
        self.read_node_output()
        
        # return interface_output object
        return self.interface_output.deepcopy()


    def FinalizeSolutionStep(self):
        super().FinalizeSolutionStep()
        # Let OpenFOAM check whether it needs to save this timestep (in OF-solver: runTime.write())
        
        if not(self.timestep % self.write_interval):
            self.send_message('save')
            self.wait_message('save_ready')
#         else:
#             # This is done to remove the OpenFOAM-subfolder containing the wallShearStress, pressure and displacement for that particular time step
#             os.system("rm -r " + os.path.join(self.working_directory, self.physical_time))
#             pass     
            
            
    def Finalize(self):
        super().Finalize()
        
        self.send_message('stop')
        self.wait_message('stop_ready')
        
        self.openfoam_process.kill()
                
        print("OpenFOAM was stopped with the Finalize() method defined in CoCoNuT.")


    def GetInterfaceInput(self):
        return self.interface_input.deepcopy()


    def SetInterfaceInput(self):
        Exception("This solver interface provides no mapping.")


    def GetInterfaceOutput(self):
        return self.interface_output.deepcopy()


    def SetInterfaceOutput(self):
        Exception("This solver interface provides no mapping.")

    
    def write_header(self,fileLoc,className,objectName):
        f=open(fileLoc,'w')
        f.write(r'/*--------------------------------*- C++ -*----------------------------------*\\'+"\n")
        f.write(r'| =========                 |                                                 |'+"\n")
        f.write(r'| \\      /  F ield         | OpenFOAM: The Open Source CFD Toolbox           |'+"\n")
        f.write(r'|  \\    /   O peration     | Version:  4.x                                   |'+"\n")
        f.write(r'|   \\  /    A nd           | Web:      www.OpenFOAM.org                      |'+"\n")
        f.write(r'|    \\/     M anipulation  |                                                 |'+"\n")
        f.write(r'\*---------------------------------------------------------------------------*/'+"\n")
        f.write(r'FoamFile'+"\n")
        f.write(r'{'+"\n")
        f.write('\t version \t\t 4.1;'+"\n")
        f.write('\t format \t\t ascii;'+"\n")
        f.write('\t class \t\t ' + className + ';'+"\n")
        f.write('\t object \t\t ' + objectName + ';'+"\n")
        f.write('}'+"\n")
        f.write(r'// * * * * * * * * * * * * * * * * * * * * * * * * * * * * * * * * * * * * * //'+"\n")
        f.write("\n")  
        f.close()
        
    def read_node_output(self):
        nKey=0
        for boundary in self.boundary_names:
            # specify location of pressure and traction
            tractionName="TRACTION_"+boundary
            pressureName="PRESSURE_"+boundary
            wss_tmp=np.zeros([self.nNodes_tot,3])
            pres_tmp=np.zeros([self.nNodes_tot,1])
            mp = self.model[boundary+"_output"]
            wss_file= os.path.join(self.working_directory, "postProcessing", tractionName, "surface", str(self.physical_time),"wallShearStress_patch_"+boundary+".raw")
            pres_file= os.path.join(self.working_directory, "postProcessing", pressureName, "surface", str(self.physical_time),"p_patch_"+boundary+".raw")
            # read traction
            f=open(wss_file,'r')
            fLines=f.readlines()
            index_start=2  
            for i in np.arange(self.nNodes_tot):
                wss_tmp[i,0]=fLines[index_start+i].split()[3]
                wss_tmp[i,1]=fLines[index_start+i].split()[4]
                wss_tmp[i,2]=fLines[index_start+i].split()[5].split("\n")[0]
            f.close()
            # read pressure
            f=open(pres_file,'r')
            fLines=f.readlines()
            index_start=2
            it=0
            for i in np.arange(self.nNodes_tot):
                val=fLines[index_start+i].split()[3].split("\n")[0]
                pres_tmp[i,0]=float(val)
            f.close()
            # store pressure and traction in Nodes
            index=0
            for node in mp.Nodes:
                node.SetSolutionStepValue(self.shear, 0, wss_tmp[index])
                node.SetSolutionStepValue(self.pressure, 0, pres_tmp[index])
                index += 1
            
            # go to next interface
            nKey += 1
      
        
    #writeFooter: to write OpenFOAM-footer in file at location 'fileLoc'
    def write_footer(self,fileLoc):
        f=open(fileLoc,'a+')
        f.write("\n")
        f.write(r'// ************************************************************************* //'+"\n")
        f.close()        
    
    
    def write_node_input(self):
        # The values in the pointDisplacement-file at the interface need to be overwritten with the newest values for the interface_input
        nKey=0
        for boundary in self.boundary_names:
            mp = self.model[boundary+"_input"]
            disp_file = os.path.join(self.working_directory, str(self.physical_time), 'pointDisplacement')
            if self.iteration == 1: #first iteration of new time step: disp_file does not exist yet
                pointDisp_raw_name=os.path.join(os.path.realpath(os.path.dirname(__file__)),"pointDisplacement_raw")
                self.write_pointDisplacement_file(pointDisp_raw_name, disp_file,0)
            startNr=self.find_string_in_file(boundary, disp_file)
            os.system("head -n " + str(startNr+1) + " " + disp_file + " > tempDisp")
            if self.nNodes_tot < 11: # 10 or less elements on interface
                with open('tempDisp', 'a+') as file:
                    file.write("\t { \n")
                    file.write("\t\t type  \t fixedValue; \n")
                    file.write('\t\t value \t nonuniform List<vector> (')
                    for node in mp.Nodes:
                        dispX=node.X-node.X0
                        dispY=node.Y-node.Y0
                        dispZ=node.Z-node.Z0
                        file.write(' (' + f'{dispX:27.17e} {dispY:27.17e} {dispZ:27.17e}'+') ')
                    file.write(');\n')
                file.close()
            else :    
                with open('tempDisp', 'a+') as file:
                    file.write("\t { \n")
                    file.write("\t\t type  \t fixedValue; \n")
                    file.write('\t\t value \t nonuniform List<vector> ( \n')
                    for node in mp.Nodes:
                        dispX=node.X-node.X0
                        dispY=node.Y-node.Y0
                        dispZ=node.Z-node.Z0
                        file.write(' (' + f'{dispX:27.17e} {dispY:27.17e} {dispZ:27.17e}'+') \n')
                    file.write(');\n')
                file.close()
            os.system("wc -l " + disp_file + " > lengthDisp")
            lengthDisp_file=open("lengthDisp",'r')
            length_disp=int(lengthDisp_file.readline().split(" ")[0])
            lengthDisp_file.close()
            os.system("tail -n " + str(length_disp-(startNr+1)) + " " + disp_file + " > tempDisp2")
            startToEndNr=self.find_string_in_file("}", "tempDisp2")
            os.system("tail -n " + str(length_disp-(startNr+1)-startToEndNr) + " " + disp_file + " > tempDisp3")
            os.system("cat tempDisp tempDisp3 > "+ disp_file)
            os.system("rm tempDisp* lengthDisp")
            nKey += 1     
    
    
#  OLD - TO REMOVE
#     def write_node_distribution(self):
#         nKey=0
#         for boundary in self.boundary_names:
#             tmp= 'CoCoNuT_nNodes_processor_' + boundary
#             file_name= os.path.join(self.working_directory, tmp)
#             with open(file_name, 'w') as file:
#                 if self.cores > 1:
#                     for i in np.arange(len(self.nNodes_proc[nKey,:])):
#                         file.write("Processor " + str(i) + ": " + str(int(self.nNodes_proc[nKey,i]))+'\n')
#                 else :
#                         file.write("Serial: " + str(int(self.nNodes_proc[nKey,0]))+'\n')
#             file.close()
#             nKey += 1
     
            
    def write_controlDict_function(self, filename, funcname, libname, varname, patchname, writeStart, writeEnd):
        with open(filename,'a+') as file:
            if writeStart:
                file.write("functions \n")
                file.write("{ \n ")
            if varname=="wallShearStress":
                file.write(" \n \t " + varname + " \n")
            else:
                file.write(" \n \t " + varname + "_" + patchname +" \n")
            file.write("\t { \n")
            file.write("\t\t type  \t " + funcname + "; \n")
            file.write('\t\t libs \t ("' + libname + '.so"); \n')
            file.write('\t\t executeControl \t timeStep; \n')
            file.write('\t\t executeInterval \t 1; \n')            
            file.write('\t\t writeControl \t timeStep; \n')
            file.write('\t\t writeInterval \t 1; \n')
            if funcname=="surfaceRegion":
                file.write('\t\t operation \t none; \n')
                file.write('\t\t writeFields \t true; \n')
                file.write('\t\t surfaceFormat \t raw; \n')
                file.write('\t\t regionType \t patch; \n')
                file.write('\t\t name \t ' + patchname + ' ; \n')
                file.write('\t\t fields \n')
                file.write('\t\t ( \n')
                if varname == "PRESSURE":
                    file.write('\t\t\t p \n ')
                elif varname == "TRACTION":
                    file.write('\t\t\t wallShearStress \n')
                file.write("\t\t ); \n")
            elif funcname=="wallShearStress":
#                 file.write('\t\t patches ( ' + patchname + ' ); \n')
                file.write('\t\t log \t false; \n')
            file.write("\t } \n\n")
            if writeEnd:
                file.write("} \n ")
            if varname == "PRESSURE":
                print("\n\n Please check the 'rho' option in the static pressure definition in controlDict! This might vary from OF-solver to OF-solver.\n\n")
           
        file.close()
            
    
    def write_pointDisplacement_file(self,pointDisp_raw_name,pointDisp_name,procNr):
        with open(pointDisp_raw_name,'r') as rawFile: 
                with open(pointDisp_name,'w') as newFile:
                    for line in rawFile:
                        newFile.write(line)
                    nKey=0
                    for boundary in self.boundary_names: 
                        newFile.write(" \n \t "  + boundary +" \n")
                        newFile.write("\t { \n")
                        newFile.write("\t\t type  \t calculated; \n")
                        newFile.write("\t\t value \t nonuniform 0(); \n")
                        newFile.write("\t } \n")
                    newFile.write("} \n")
                    newFile.close()
                    self.write_footer(pointDisp_name)
        rawFile.close()
    
    def find_string_in_file(self,string_name,file_name):
        index=-1
        with open(file_name) as f:
            for num, line in enumerate(f):
                if string_name in line:
                    index=num
                    break
        f.close()
        return index
    
    def send_message(self, message):
        file = os.path.join(self.working_directory, message + ".coco")
        open(file, 'w').close()
        return


    def wait_message(self, message):
        waitTimeLimit=10*60 # 10 minutes maximum waiting time for a single flow solver iteration
        cumulTime=0
        file = os.path.join(self.working_directory, message + ".coco")
        while not os.path.isfile(file):
            time.sleep(0.01)
            cumulTime += 0.01
            if cumulTime > waitTimeLimit:
                os.system("pkill " + self.application)
                sys.exit("CoCoNuT timed out in the OpenFOAM solver_wrapper, waiting for message: "+ message + ".coco.")
        os.remove(file)
        return


    def check_message(self, message):
        file = os.path.join(self.working_directory, message + ".coco")
        if os.path.isfile(file):
            os.remove(file)
            return True
        return False


    def remove_all_messages(self):
        for file_name in os.listdir(self.working_directory):
            if file_name.endswith('.coco'):
                file = os.path.join(self.working_directory, file_name)
                os.remove(file)
    
    
    def check_software(self):
        if os.system(self.application+' -help &> checkSoftware') != 0:
            sys.exit("You either did not load the module for OpenFOAM/4.1, did not compile the solver you are trying to use or did not source $FOAM_BASH prior to execution of CoCoNuT.")

        # The statement above could work for other version of OpenFOAM is the solver is also compiled for that version. Therefore, the version number is checked explicity (don't forget to remove the end-of-line variable at the end of the String versionNr
        with open('checkSoftware','r') as f:
            lastLine=f.readlines()[-2] # Second last line contains 'Build: XX' with XX the version number 
        f.close()
        os.system('rm checkSoftware')
        versionNr=lastLine.split(' ')[-1]
        if versionNr[:-1] != self.moduleVersion :
                sys.exit("OpenFOAM 4.1 should be loaded! Currently, another version of OpenFOAM is loaded")
            
    <|MERGE_RESOLUTION|>--- conflicted
+++ resolved
@@ -81,21 +81,28 @@
         self.remove_all_messages()
         
         # Creating OpenFOAM-files - raw dictionary files are predefined in the solver_wrapper folder (and should not be moved)
-
+        # DecomposeParDict: replace raw settings by actual settings defined by user in json-file
+        if self.cores > 1: #Only if calculating in parallel
+            decomposeParDict_raw_name=os.path.join(os.path.realpath(os.path.dirname(__file__)),"decomposeParDict_raw")
+            decomposeParDict_name=os.path.join(self.working_directory,"system/decomposeParDict")
+            with open(decomposeParDict_raw_name,'r') as rawFile:
+                with open(decomposeParDict_name,'w') as newFile:
+                    for line in rawFile:
+                        line=line.replace('|CORES|',str(self.cores))
+                        line=line.replace('|DECOMPOSEMETHOD|',str(self.decomposeMethod))
+                        newFile.write(line)
+            rawFile.close()
+            newFile.close()
+            self.write_footer(decomposeParDict_name) 
+            # OpenFOAM-fields are decomposed automatically if you work in parallel
+            os.system("cd " + self.working_directory + "; decomposePar -force -time "+ str(self.start_time) + " &> log.decomposePar;")  
         # ControlDict: replace raw settings by actual settings defined by user in json-file AND add function objects to write pressure and wall shear stress
         controlDict_raw_name=os.path.join(os.path.realpath(os.path.dirname(__file__)),"controlDict_raw")
         controlDict_name=os.path.join(self.working_directory,"system/controlDict")
-        boundary_names_string="("
-        for name in self.boundary_names:
-            boundary_names_string += name
-            boundary_names_string += " "
-        boundary_names_string=boundary_names_string[:-1]+")"
         with open(controlDict_raw_name,'r') as rawFile:
             with open(controlDict_name,'w') as newFile:
                 for line in rawFile:
                     line=line.replace('|APPLICATION|',str(self.application))
-
-                    line=line.replace('|BOUNDARY_NAMES|',boundary_names_string)
                     line=line.replace('|START_TIME|',str(self.start_time))
                     line=line.replace('|END_TIME|',str(self.end_time))
                     line=line.replace('|DT|',str(self.dt))
@@ -156,51 +163,6 @@
             for var_name in value.list():
                 var=vars(data_structure)[var_name.GetString()]
                 mp.AddNodalSolutionStepVariable(var)
-<<<<<<< HEAD
-
-        # Adding nodes to ModelParts - should happen after variable definition
-        os.system("cd "+ self.working_directory + "; writeCellCentres -time " + str(self.start_time) + " &> log.writeCellCentres;")
-
-        # Moved decompose here (after writeCellCentres) to get ccx, ccy, ccz into the processor directories
-        # DecomposeParDict: replace raw settings by actual settings defined by user in json-file
-        if self.cores > 1:  # Only if calculating in parallel
-            decomposeParDict_raw_name = os.path.join(os.path.realpath(os.path.dirname(__file__)),
-                                                     "decomposeParDict_raw")
-            decomposeParDict_name = os.path.join(self.working_directory, "system/decomposeParDict")
-            with open(decomposeParDict_raw_name, 'r') as rawFile:
-                with open(decomposeParDict_name, 'w') as newFile:
-                    for line in rawFile:
-                        line = line.replace('|CORES|', str(self.cores))
-                        line = line.replace('|DECOMPOSEMETHOD|', str(self.decomposeMethod))
-                        newFile.write(line)
-            rawFile.close()
-            newFile.close()
-            self.write_footer(decomposeParDict_name)
-            # OpenFOAM-fields are decomposed automatically if you work in parallel
-            os.system("cd " + self.working_directory + "; decomposePar -force -time " + str(
-                self.start_time) + " &> log.decomposePar;")
-
-        self.nNodes_proc=np.zeros([len(self.settings['interface_input'].keys()),self.cores],dtype=np.int32)
-        self.nNodes_tot=np.zeros(len(self.settings['interface_input'].keys()),dtype=np.int32)
-        nKey=0
-        for boundary in self.boundary_names:
-            if self.cores == 1: # If you work in serial
-            #For me (Lucas) the ccx, ccy and ccz were written in the 0-directory not in the processor/0-directory
-                #To avoid confusion, remove all present processor-files (from a possible previous parallel calculation)
-                os.system("cd " + self.working_directory + "; rm -r processor*;")
-
-                # First look up the interface wall in OpenFOAM's constant-folder - the coordinates are found using the OF-utility 'writeCellCentres'
-                for i in np.arange(3):
-                    if i == 0:
-                        source_file=self.working_directory + "/" + str(self.start_time) + "/ccx"
-                    elif i == 1:
-                        source_file=self.working_directory + "/" + str(self.start_time) + "/ccy"
-                    elif i == 2:
-                        source_file=self.working_directory + "/" + str(self.start_time) + "/ccz"
-                    try:
-                        lineNameNr=self.find_string_in_file(boundary, source_file)
-                        lineStartNr=lineNameNr+7 # In case of non-uniform list, this is where the list of values in the sourceFile starts
-=======
             
         # Adding nodes to ModelParts - should happen after variable definition; writeCellcentres writes cellcentres in internal field and face centres in boundaryField
         os.system("cd "+ self.working_directory + "; writeCellCentres -time " + str(self.start_time) + " &> log.writeCellCentres;")
@@ -229,7 +191,6 @@
                     if not 'nNodes' in locals(): #If the first coordinate-file has a uniform value, the variable 'nNodes' does not exist, so you should check whether this variable exists
                         check_file=self.working_directory + "/" + str(self.start_time) + "/ccy" # if 'nNodes' does not exist, read the second sourceFile to know the number of rows
                         lineNameNr=self.find_string_in_file(boundary, check_file)
->>>>>>> cf29348f
                         nNodesIndex=lineNameNr+5 # On this line, the number of cell centers on the inlet is stated
                         os.system("awk NR==" + str(nNodesIndex) + " " + check_file + " > nNodes")
                         nNodes_file=open("nNodes",'r')
@@ -248,131 +209,17 @@
                 if i == 0:
                         coordList_tot=np.ones([nNodes,4])*float("inf") # ID - X - Y - Z
                         coordList_tot[:,0]=np.arange(nNodes) #CellID = numbers from 0 till (nNodes - 1)
-<<<<<<< HEAD
-                        self.nNodes_proc[nKey,0]=nNodes
-                        self.nNodes_tot[nKey]=self.nNodes_proc[nKey,0]
-                    coordList_tot[:,(i+1)]=tempCoordFile[:,0]
-            else: # If you work in parallel
-                foundProcWithInterfaceValues=False
-                for p in np.arange(self.cores): # Check in each processor-folder
-                    for i in np.arange(3):
-                        if i == 0:
-                            source_file=self.working_directory + "/processor" + str(p) + "/" + str(self.start_time) + "/ccx"
-                        elif i == 1:
-                            source_file=self.working_directory + "/processor" + str(p) + "/" + str(self.start_time) + "/ccy"
-                        elif i == 2:
-                            source_file=self.working_directory + "/processor" + str(p) + "/" + str(self.start_time) + "/ccz"
-                        lineNameNr=self.find_string_in_file(boundary, source_file)
-                        procContainsBoundaryNr=lineNameNr+4
-                        os.system("awk NR==" + str(procContainsBoundaryNr) + " " + source_file + " > PCB" )
-                        PCB_file=open("PCB",'r')
-                        procContainsBoundary=str(PCB_file.readline()) #  whether there are cells adjacent to the interface in the processor-folder
-                        PCB_file.close()
-                        os.system("rm PCB")
-                        if "nonuniform 0();" not in procContainsBoundary: # If this processor folder contains the interface you are looking for
-                            try:
-                                lineNameNr=self.find_string_in_file(boundary, source_file)
-                                lineStartNr=lineNameNr+7 # In case of non-uniform list, this is where the list of values in the sourceFile starts
-                                nNodesIndex=lineNameNr+5 # On this line, the number of cell centers on the inlet is stated
-                                os.system("awk NR==" + str(nNodesIndex) + " " + source_file + " > nNodes")
-                                nNodes_file=open("nNodes",'r')
-                                nNodes=int(nNodes_file.readline())
-                                nNodes_file.close()
-                                os.system("rm nNodes")
-                                tempCoordFile=np.ones([nNodes,1])*float("inf")
-                                for j in np.arange(nNodes):
-                                    tempCoordFile[j,0]=float(linecache.getline(source_file,lineStartNr+j))
-                            except ValueError: # If ValueError is triggered, it means that the source-file has a uniform coordinate in the axis you are currently looking OR that the nonuniform list contains less than 11 elements - because apparently OF prints the entire array on a single line in that case...
-                                if "nonuniform" not in procContainsBoundary: # If the coordinate is a uniform value
-                                    if not 'nNodes' in locals(): #If the first coordinate-file has a uniform value, the variable 'nNodes' does not exist, so you should check whether this variable exists
-                                        check_file=self.working_directory + "/processor" + str(p) + "/" + str(self.start_time) + "/ccy"
-                                        lineNameNr=self.find_string_in_file(boundary, check_file)
-                                        typeCcyNr=lineNameNr+5
-                                        os.system("awk NR==" + str(typeCcyNr) + " " + check_file + " > typeCcy" )
-                                        typeCcy_file=open("typeCcy",'r')
-                                        typeCcy=str(typeCcy_file.readline())
-                                        typeCcy_file.close()
-                                        if "(" in typeCcy: # 10 nodes or less in this list
-                                            listCcy=((typeCcy.split("(")[-1]).split(")")[0]).split(" ")
-                                            nNodes=int(len(listCcy))
-                                        else : # More than 10 nodes in this list or ccy is also uniform
-                                            if "nonuniform" not in typeCcy: #ccy is also uniform, check ccz
-                                                check_file=self.working_directory + "/processor" + str(p) + "/" + str(self.start_time) + "/ccz"
-                                                lineNameNr=lineNameNr=self.find_string_in_file(boundary, check_file)
-                                                typeCczNr=lineNameNr+4
-                                                os.system("awk NR==" + str(typeCczNr) + " " + check_file + " > typeCcz" )
-                                                typeCcz_file=open("typeCcz",'r')
-                                                typeCcz=str(typeCcz_file.readline())
-                                                typeCcz_file.close()
-                                                if "(" in typeCcz: # 10 nodes or less in this list
-                                                    listCcz=((typeCcz.split("(")[-1]).split(")")[0]).split(" ")
-                                                    nNodes=int(len(listCcz))
-                                                else: #More than 10 nodes in this list or ccz is also uniform
-                                                    if "nonuniform" not in typeCcz: #ccz is also uniform - you only have 1 point in this processor (for real?)
-                                                        nNodes=1
-                                                    else : #there are more than 10 nodes in this list
-                                                        nNodesIndex=lineNameNr+5 # On this line, the number of cell centers on the inlet is stated
-                                                        os.system("awk NR==" + str(nNodesIndex) + " " + check_file + " > nNodes")
-                                                        nNodes_file=open("nNodes",'r')
-                                                        nNodes=int(nNodes_file.readline())
-                                                        nNodes_file.close()
-                                            else: # ccy is not uniform
-                                                nNodesIndex=lineNameNr+5 # On this line, the number of cell centers on the inlet is stated
-                                                os.system("awk NR==" + str(nNodesIndex) + " " + check_file + " > nNodes")
-                                                nNodes_file=open("nNodes",'r')
-                                                nNodes=int(nNodes_file.readline())
-                                                nNodes_file.close()
-                                        os.system("rm nNodes typeCcy")
-                                    indexUV=lineNameNr+4
-                                    os.system("awk NR==" + str(indexUV) + " " + source_file + " > unifValue")
-                                    unifValue_file=open("unifValue",'r')
-                                    unifValue=float(unifValue_file.readline().split()[-1][0:-1]) #First '-1' makes sure the value is read, but this still contains a semi-colon, so this should be removed with second index '[0:-1]'.
-                                    unifValue_file.close()
-                                    os.system("rm unifValue")
-                                    tempCoordFile=np.ones([nNodes,1])*float("inf")
-                                    for j in np.arange(nNodes):
-                                        tempCoordFile[j,0]=unifValue
-                                else : # Coordinates are a nonuniform list containing less than 11 elements and are all written on one line
-                                    listToRead=((procContainsBoundary.split("(")[-1]).split(")")[0]).split(" ")
-                                    nNodes=int(len(listToRead))
-                                    tempCoordFile=np.ones([nNodes,1])*float("inf")
-                                    for j in np.arange(nNodes):
-                                            tempCoordFile[j,0]=float(listToRead[j])
-                            if i == 0:
-                                coordList=np.ones([nNodes,4])*float("inf") # ID - X - Y - Z - Area
-                                coordList[:,0]=self.nNodes_tot[nKey]*np.ones(nNodes)+np.arange(nNodes) #CellID = numbers from 0 till (nNodes - 1)
-                                self.nNodes_proc[nKey,p]=nNodes
-                            coordList[:,(i+1)]=tempCoordFile[:,0]
-                    if "nonuniform 0();" not in procContainsBoundary: # If this processor folder contains the interface you are looking for
-                        if not(foundProcWithInterfaceValues) :
-                            coordList_tot= coordList
-                            foundProcWithInterfaceValues=True
-                        else :
-                            coordList_tot=np.concatenate((coordList_tot,coordList), axis=0)
-                        del nNodes
-                    self.nNodes_tot[nKey]=int(np.sum(self.nNodes_proc[nKey,:]))
-
-=======
                 coordList_tot[:,(i+1)]=tempCoordFile[:,0]
             self.nNodes_tot=len(coordList_tot[:,0])
             
->>>>>>> cf29348f
             # Subsequently create each node separately in the ModelPart- both input and output!
             mp_input=self.model[boundary+"_input"]
             mp_output=self.model[boundary+"_output"]
             for i in np.arange(int(self.nNodes_tot)):
                 mp_input.CreateNewNode(coordList_tot[i,0],coordList_tot[i,1],coordList_tot[i,2],coordList_tot[i,3])
                 mp_output.CreateNewNode(coordList_tot[i,0],coordList_tot[i,1],coordList_tot[i,2],coordList_tot[i,3])
-<<<<<<< HEAD
-            nKey+=1
-
-        # Print node distribution among processor folders
-        self.write_node_distribution()
-    
-=======
             nKey+=1    
-        
->>>>>>> cf29348f
+
         # Create CoSimulationInterfaces
         self.interface_input = Interface(self.model, self.settings["interface_input"])
         self.interface_output = Interface(self.model, self.settings["interface_output"])
@@ -544,7 +391,7 @@
             # read traction
             f=open(wss_file,'r')
             fLines=f.readlines()
-            index_start=2  
+            index_start=2
             for i in np.arange(self.nNodes_tot):
                 wss_tmp[i,0]=fLines[index_start+i].split()[3]
                 wss_tmp[i,1]=fLines[index_start+i].split()[4]
@@ -601,7 +448,7 @@
                         file.write(' (' + f'{dispX:27.17e} {dispY:27.17e} {dispZ:27.17e}'+') ')
                     file.write(');\n')
                 file.close()
-            else :    
+            else :
                 with open('tempDisp', 'a+') as file:
                     file.write("\t { \n")
                     file.write("\t\t type  \t fixedValue; \n")
@@ -639,8 +486,8 @@
 #                         file.write("Serial: " + str(int(self.nNodes_proc[nKey,0]))+'\n')
 #             file.close()
 #             nKey += 1
-     
-            
+
+
     def write_controlDict_function(self, filename, funcname, libname, varname, patchname, writeStart, writeEnd):
         with open(filename,'a+') as file:
             if writeStart:
@@ -654,7 +501,7 @@
             file.write("\t\t type  \t " + funcname + "; \n")
             file.write('\t\t libs \t ("' + libname + '.so"); \n')
             file.write('\t\t executeControl \t timeStep; \n')
-            file.write('\t\t executeInterval \t 1; \n')            
+            file.write('\t\t executeInterval \t 1; \n')
             file.write('\t\t writeControl \t timeStep; \n')
             file.write('\t\t writeInterval \t 1; \n')
             if funcname=="surfaceRegion":
@@ -678,7 +525,7 @@
                 file.write("} \n ")
             if varname == "PRESSURE":
                 print("\n\n Please check the 'rho' option in the static pressure definition in controlDict! This might vary from OF-solver to OF-solver.\n\n")
-           
+
         file.close()
             
     
