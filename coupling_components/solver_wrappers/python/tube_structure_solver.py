--- conflicted
+++ resolved
@@ -54,37 +54,24 @@
         self.k = 0  # Iteration
         self.n = 0  # Time step (no restart implemented)
         if self.unsteady:
-            self.dt = self.settings["delta_t"].GetDouble()  # Time step size
-            self.time_discretization = (self.settings["time_discretization"].GetString().lower()
-                                        if self.settings.Has("time_discretization") else "backward euler")
+            self.dt = self.settings["delta_t"]  # Time step size
+            self.time_discretization = self.settings.get("time_discretization", "backward euler").lower()
             if self.time_discretization == "newmark":
-                self.gamma = self.settings["gamma"].GetDouble()  # Newmark parameter: gamma >= 1/2
-                self.beta = self.settings["beta"].GetDouble()  # Newmark parameter: beta >= 1/4 * (1/2 + gamma) ^ 2
+                self.gamma = self.settings["gamma"]  # Newmark parameter: gamma >= 1/2
+                self.beta = self.settings["beta"]  # Newmark parameter: beta >= 1/4 * (1/2 + gamma) ^ 2
                 self.nm = True
                 if not self.gamma >= 0.5 or not self.beta >= 0.25 * (0.5 + self.gamma) ** 2:
                     raise Exception("Inadequate Newmark parameteres")
             elif self.time_discretization == "backward euler":
-                self.gamma = 1.0
-                self.beta = 1.0
+                self.gamma = 1
+                self.beta = 1
                 self.nm = False  # used to set rnddot to zero
             else:
                 raise ValueError("Time discretization should be 'Newmark' or 'backward Euler'.")
         else:
             # not used
-            self.dt = 1.0  # Time step size default
-<<<<<<< HEAD
-        self.time_discretization = self.settings.get("time_discretization", "backward euler").lower()
-        if self.time_discretization == "newmark":
-            self.gamma = self.settings["gamma"]  # Newmark parameter: gamma >= 1/2
-            self.beta = self.settings["beta"]  # Newmark parameter: beta >= 1/4 * (1/2 + gamma) ^ 2
-            self.nm = True
-            if not self.gamma >= 0.5 or not self.beta >= 0.25 * (0.5 + self.gamma) ** 2:
-                raise Exception("Inadequate Newmark parameteres")
-        elif self.time_discretization == "backward euler":
-            self.gamma = 1.0
-=======
->>>>>>> 6c04e28c
-            self.beta = 1.0
+            self.dt = 1  # Time step size default
+            self.beta = 1
             self.nm = False
 
         # Initialization
