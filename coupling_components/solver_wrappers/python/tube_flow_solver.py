from coconut.coupling_components.component import Component
from coconut.coupling_components import tools
from coconut.data_structure import Model, Interface

import numpy as np
import os.path as path
from scipy.linalg import solve_banded


def create(parameters):
    return SolverWrapperTubeFlow(parameters)


class SolverWrapperTubeFlow(Component):
    al = 4  # Number of terms below diagonal in matrix
    au = 4  # Number of terms above diagonal in matrix

    def __init__(self, parameters):
        super().__init__()

        # Reading
        self.parameters = parameters
        self.settings = parameters["settings"]
        self.working_directory = self.settings["working_directory"]
        input_file = self.settings["input_file"]
        case_file_name = path.join(self.working_directory, input_file)
        with open(case_file_name, 'r') as case_file:
            self.settings.update(case_file.read())  # TODO: inversed priority

        # Settings
        self.unsteady = self.settings.get("unsteady", True)

        l = self.settings["l"]  # Length
        self.d = self.settings["d"]  # Diameter
        self.rhof = self.settings["rhof"]  # Density

        self.ureference = self.settings["ureference"]  # Reference velocity
        self.u0 = self.settings.get("u0", self.ureference)  # Initial velocity
        self.inlet_boundary = self.settings["inlet_boundary"]
        self.inlet_variable = self.inlet_boundary["variable"]  # Variable upon which boundary condition is specified
        if self.inlet_variable == "velocity":
            self.inlet_reference = self.inlet_boundary.get("reference", self.ureference)  # Reference of velocity inlet boundary condition
        elif self.inlet_variable == "pressure":
            self.inlet_reference = self.inlet_boundary.get("reference", self.preference)  # Reference of pressure inlet boundary condition
        elif self.inlet_variable == "total_pressure":
<<<<<<< HEAD
            self.inlet_reference = self.inlet_boundary.get("reference", self.preference + self.ureference ** 2 / 2)  # Reference of total_pressure inlet boundary condition
=======
            self.inlet_reference = self.inlet_boundary["reference"].GetDouble() if self.inlet_boundary.Has(
                "reference") else self.preference + self.rhof * self.ureference ** 2 / 2  # Reference of total_pressure inlet boundary condition
>>>>>>> 6c04e28c
        else:
            raise ValueError(f"The inlet_variable \'{self.inlet_variable}\' is not implemented,"
                             f" choose between \'pressure\', \'total_pressure\' and \'velocity\'")
        self.inlet_type = self.inlet_boundary["type"]  # Type of inlet boundary condition
        self.inlet_amplitude = self.inlet_boundary["amplitude"]  # Amplitude of inlet boundary condition
        if not self.inlet_type == 4:
            self.inlet_period = self.inlet_boundary["period"]  # Period of inlet boundary condition

        self.outlet_boundary = self.settings["outlet_boundary"]
        self.outlet_type = self.outlet_boundary["type"]  # Type of outlet boundary condition
        self.outlet_amplitude = self.outlet_boundary.get("amplitude", self.preference)  # Amplitude of outlet boundary condition

        # Adjust to kinematic pressure
        if self.inlet_variable in {"pressure", "total_pressure"}:
            self.inlet_reference = self.inlet_reference / self.rhof
            self.inlet_amplitude = self.inlet_amplitude / self.rhof
        self.outlet_amplitude = self.outlet_amplitude / self.rhof
        self.preference = self.preference / self.rhof

        e = self.settings["e"].GetDouble()  # Young"s modulus of structure
        h = self.settings["h"].GetDouble()  # Thickness of structure
        self.cmk2 = (e * h) / (self.rhof * self.d)  # Wave speed squared of outlet boundary condition

        self.m = self.settings["m"].GetInt()  # Number of segments
        self.dz = l / self.m  # Segment length
        axial_offset = self.settings.get("axial_offset", 0)  # Start position along axis
        self.z = axial_offset + np.arange(self.dz / 2, l, self.dz)  # Data is stored in cell centers

        self.k = 0  # Iteration
        self.n = 0  # Time step (no restart implemented)
        if self.unsteady:
            self.dt = self.settings["delta_t"]  # Time step size
            self.alpha = np.pi * self.d ** 2 / 4 / (self.ureference + self.dz / self.dt)  # Numerical damping parameter due to central discretization of pressure in momentum equation
        else:
<<<<<<< HEAD
            self.dt = 1  # Time step size default value
            self.alpha = np.pi * self.d ** 2 / 4 / self.ureference  # Numerical damping parameter due to central discretization of pressure in momentum equation
=======
            self.dt = 1.0  # Time step size default value
            self.alpha = np.pi * self.d ** 2 / 4.0 / self.ureference  # Numerical damping parameter due to central discretization of pressure in momentum equation
            if self.outlet_type == 1:
                raise ValueError("Outlet type 1 can not be used for steady calculation")
>>>>>>> 6c04e28c

        self.newtonmax = self.settings["newtonmax"]  # Maximal number of Newton iterations
        self.newtontol = self.settings["newtontol"]  # Tolerance of Newton iterations

        # Initialization
        self.u = np.ones(self.m + 2) * self.u0  # Velocity
        self.un = np.array(self.u)  # Previous velocity
        self.p = np.ones(self.m + 2) * self.preference  # Kinematic pressure
        self.pn = np.array(self.p)  # Previous kinematic pressure (only value at outlet is used)
        self.a = np.ones(self.m + 2) * np.pi * self.d ** 2 / 4  # Area of cross section
        self.an = np.array(self.a)  # Previous area of cross section

        self.disp = np.zeros((self.m, 3))  # Displacement
        self.pres = np.zeros(self.m)  # Pressure
        self.trac = np.zeros((self.m, 3))  # Traction

        self.conditioning = self.alpha  # Factor for conditioning Jacobian

        # ModelParts
        self.model = Model()
        self.model_part = self.model.create_model_part("wall", np.zeros(self.m), self.d / 2 * np.ones(self.m), self.z,
                                                       np.arange(self.m))  # TODO not use hardcoded mp name

        # Interfaces
        self.interface_input = Interface(self.settings["interface_input"], self.model)
        self.interface_input.set_variable_data("wall", "displacement", self.disp)
        self.interface_output = Interface(self.model, self.settings["interface_output"])
        self.interface_input.set_variable_data("wall", "pressure", self.pres)
        self.interface_input.set_variable_data("wall", "traction", self.trac)
        
        # run time
        self.run_time = 0

        # Debug
        self.debug = False  # Set on True to save input and output of each iteration of every time step
        self.output_solution_step()

    def initialize(self):
        super().initialize()

    def initialize_solution_step(self):
        super().initialize_solution_step()

        self.k = 0
        self.n += 1
        if self.unsteady:
            self.un = np.array(self.u)
            self.pn = np.array(self.p)
            self.an = np.array(self.a)

    @tools.time_solve_solution_step
    def solve_solution_step(self, interface_input):
        # Input
        self.interface_input = interface_input.copy()
        self.disp = interface_input.get_variable_data("wall", "displacement")
        a = np.pi * (self.d + 2 * self.disp[:, 1]) ** 2 / 4

        # Input does not contain boundary conditions
        self.a[1:self.m + 1] = a
        self.a[0] = self.a[1]
        self.a[self.m + 1] = self.a[self.m]

        # Newton iterations
        converged = False
        f = self.get_residual()
        residual0 = np.linalg.norm(f)
        if residual0:
            for s in range(self.newtonmax):
                j = self.get_jacobian()
                b = -f
                x = solve_banded((self.al, self.au), j, b)
                self.u += x[0::2]
                self.p += x[1::2]
                if self.inlet_variable == "velocity":
                    self.u[0] = self.get_inlet_boundary()
                elif self.inlet_variable == "pressure":
                    self.p[0] = self.get_inlet_boundary()
                f = self.get_residual()
                residual = np.linalg.norm(f)
                if residual / residual0 < self.newtontol:
                    converged = True
                    break
            if not converged:
                Exception("Newton failed to converge")

        self.k += 1
        if self.debug:
            file_name = self.working_directory + f"/Input_Displacement_TS{self.n}_IT{self.k}.txt"
            with open(file_name, 'w') as file:
                file.write(f"{'z-coordinate':<22}\t{'x-displacement':<22}\t{'y-displacement':<22}"
                           f"\t{'z-displacement':<22}\n")
                for i in range(len(self.z)):
                    file.write(f'{self.z[i]:<22}\t{self.disp[i, 0]:<22}\t{self.disp[i, 1]:<22}'
                               f'\t{self.disp[i, 2]:<22}\n')
            p = self.p[1:self.m + 1] * self.rhof
            u = self.u[1:self.m + 1]
            file_name = self.working_directory + f"/Output_Pressure_Velocity_TS{self.n}_IT{self.k}.txt"
            with open(file_name, 'w') as file:
                file.write(f"{'z-coordinate':<22}\t{'pressure':<22}\t{'velocity':<22}\n")
                for i in range(len(self.z)):
                    file.write(f"{self.z[i]:<22}\t{p[i]:<22}\t{u[i]:<22}\n")

        # Output does not contain boundary conditions
        self.pres = self.p[1:self.m + 1] * self.rhof
        self.interface_output.set_variable_data("wall", "pressure", self.pres)
        self.interface_output.set_variable_data("wall", "traction", self.trac)
        return self.interface_output  # TODO: make copy?

    def finalize__solution_step(self):
        super().finalize__solution_step()

    def finalize(self):
        super().finalize()

    def output_solution_step(self):
        if self.debug:
            p = self.p[1:self.m + 1] * self.rhof
            u = self.u[1:self.m + 1]
            file_name = self.working_directory + f"/Pressure_Velocity_TS{self.n}.txt"
            with open(file_name, 'w') as file:
                file.write(f"{'z-coordinate':<22}\t{'pressure':<22}\t{'velocity':<22}\n")
                for i in range(len(self.z)):
                    file.write(f"{self.z[i]:<22}\t{p[i]:<22}\t{u[i]:<22}\n")

    def get_interface_input(self):  # TODO: need to have latest data?
        return self.interface_input.copy()

    def set_interface_input(self):  # TODO: remove?
        raise Exception("This solver interface provides no mapping.")

    def get_interface_output(self):  # TODO: need to have latest data?
        return self.interface_output.copy()

    def set_interface_output(self):  # TODO: remove?
        raise Exception("This solver interface provides no mapping.")

    def get_inlet_boundary(self):
        if self.inlet_type == 1:
            x = self.inlet_reference \
                + self.inlet_amplitude * np.sin(2 * np.pi * (self.n * self.dt) / self.inlet_period)
        elif self.inlet_type == 2:
            x = self.inlet_reference + (self.inlet_amplitude if self.n <= self.inlet_period / self.dt else 0)
        elif self.inlet_type == 3:
            x = self.inlet_reference \
                + self.inlet_amplitude * (np.sin(np.pi * (self.n * self.dt) / self.inlet_period)) ** 2
        elif self.inlet_type == 4:
            x = self.inlet_reference + self.inlet_amplitude
        else:
            x = self.inlet_reference + self.inlet_amplitude * (self.n * self.dt) / self.inlet_period
        return x

    def get_residual(self):
        usign = self.u[1:self.m + 1] > 0
        ur = self.u[1:self.m + 1] * usign + self.u[2:self.m + 2] * (1.0 - usign)
        ul = self.u[0:self.m] * usign + self.u[1:self.m + 1] * (1.0 - usign)

        f = np.zeros(2 * self.m + 4)
        if self.inlet_variable == "velocity":
            f[0] = (self.u[0] - self.get_inlet_boundary()) * self.conditioning
            f[1] = (self.p[0] - (2.0 * self.p[1] - self.p[2])) * self.conditioning
        elif self.inlet_variable == "pressure":
            f[0] = (self.u[0] - (2.0 * self.u[1] - self.u[2])) * self.conditioning
            f[1] = (self.p[0] - self.get_inlet_boundary()) * self.conditioning
        elif self.inlet_variable == "total_pressure":
            f[0] = (self.u[0] - (2.0 * (self.get_inlet_boundary() - self.p[0])) ** 0.5) * self.conditioning
            f[1] = (self.p[0] - (2.0 * self.p[1] - self.p[2])) * self.conditioning
        f[2:2 * self.m + 2:2] = (self.dz / self.dt * (self.a[1:self.m + 1] - self.an[1:self.m + 1]) * self.unsteady
                                 + (self.u[1:self.m + 1] + self.u[2:self.m + 2])
                                 * (self.a[1:self.m + 1] + self.a[2:self.m + 2]) / 4.0
                                 - (self.u[1:self.m + 1] + self.u[0:self.m])
                                 * (self.a[1:self.m + 1] + self.a[0:self.m]) / 4.0
                                 - self.alpha * (self.p[2:self.m + 2] - 2.0 * self.p[1:self.m + 1] + self.p[0:self.m]))
        f[3:2 * self.m + 3:2] = (self.dz / self.dt * (self.u[1:self.m + 1] * self.a[1:self.m + 1]
                                 - self.un[1:self.m + 1] * self.an[1:self.m + 1]) * self.unsteady
                                 + ur * (self.u[1:self.m + 1] + self.u[2:self.m + 2])
                                 * (self.a[1:self.m + 1] + self.a[2:self.m + 2]) / 4.0
                                 - ul * (self.u[1:self.m + 1] + self.u[0:self.m])
                                 * (self.a[1:self.m + 1] + self.a[0:self.m]) / 4.0
                                 + ((self.p[2:self.m + 2] - self.p[1:self.m + 1])
                                 * (self.a[1:self.m + 1] + self.a[2:self.m + 2])
                                 + (self.p[1:self.m + 1] - self.p[0:self.m])
                                 * (self.a[1:self.m + 1] + self.a[0:self.m])) / 4.0)
        f[2 * self.m + 2] = (self.u[self.m + 1] - (2.0 * self.u[self.m] - self.u[self.m - 1])) * self.conditioning
        if self.outlet_type == 1:
            f[2 * self.m + 3] = (self.p[self.m + 1] - (2.0 * (self.cmk2 - (np.sqrt(self.cmk2
                                                                                   - self.pn[self.m + 1] / 2.0)
                                                              - (self.u[self.m + 1] - self.un[self.m + 1]) / 4.0) ** 2))
                                 ) * self.conditioning
        else:
            f[2 * self.m + 3] = (self.p[self.m + 1] - self.outlet_amplitude) * self.conditioning
        return f

    def get_jacobian(self):
        usign = self.u[1:self.m + 1] > 0
        j = np.zeros((self.al + self.au + 1, 2 * self.m + 4))
        if self.inlet_variable == "velocity":
            j[self.au + 0 - 0, 0] = 1.0 * self.conditioning  # [0,0]
            j[self.au + 1 - 1, 1] = 1.0 * self.conditioning  # [1,1]
            j[self.au + 1 - 3, 3] = -2.0 * self.conditioning  # [1,3]
            j[self.au + 1 - 5, 5] = 1.0 * self.conditioning  # [1,5]
        elif self.inlet_variable == "pressure":
            j[self.au + 0 - 0, 0] = 1.0 * self.conditioning  # [0,0]
            j[self.au + 0 - 2, 2] = -2.0 * self.conditioning  # [0,2]
            j[self.au + 0 - 4, 4] = 1.0 * self.conditioning  # [0,4]
            j[self.au + 1 - 1, 1] = 1.0 * self.conditioning  # [1,1]
        elif self.inlet_variable == "total_pressure":
            j[self.au + 0 - 0, 0] = 1.0 * self.conditioning  # [0,0]
            j[self.au + 0 - 1, 1] = (2.0 * (self.get_inlet_boundary() - self.p[0])) ** -0.5 * self.conditioning  # [1,1]
            j[self.au + 1 - 1, 1] = 1.0 * self.conditioning  # [1,1]
            j[self.au + 1 - 3, 3] = -2.0 * self.conditioning  # [1,3]
            j[self.au + 1 - 5, 5] = 1.0 * self.conditioning  # [1,5]

        j[self.au + 2, 0:2 * self.m + 0:2] = -(self.a[1:self.m + 1] + self.a[0:self.m]) / 4.0  # [2*i, 2*(i-1)]
        j[self.au + 3, 0:2 * self.m + 0:2] = (-((self.u[1:self.m + 1] + 2.0 * self.u[0:self.m]) * usign
                                                + self.u[1:self.m + 1] * (1.0 - usign))
                                              * (self.a[1:self.m + 1] + self.a[0:self.m]) / 4.0)  # [2*i+1, 2*(i-1)]
        j[self.au + 1, 1:2 * self.m + 1:2] = -self.alpha  # [2*i, 2*(i-1)+1]
        j[self.au + 2, 1:2 * self.m + 1:2] = -(self.a[1:self.m + 1] + self.a[0:self.m]) / 4.0  # [2*i+1, 2*(i-1)+1]

        j[self.au + 0, 2:2 * self.m + 2:2] = ((self.a[1:self.m + 1] + self.a[2:self.m + 2]) / 4.0
                                              - (self.a[1:self.m + 1] + self.a[0:self.m]) / 4.0)  # [2*i, 2*i]
        j[self.au + 1, 2:2 * self.m + 2:2] = (self.dz / self.dt * self.a[1:self.m + 1] * self.unsteady
                                              + ((2.0 * self.u[1:self.m + 1] + self.u[2:self.m + 2]) * usign
                                                 + self.u[2:self.m + 2] * (1.0 - usign))
                                              * (self.a[1:self.m + 1] + self.a[2:self.m + 2]) / 4.0
                                              - (self.u[0:self.m] * usign
                                                 + (2.0 * self.u[1:self.m + 1] + self.u[0:self.m]) * (1.0 - usign))
                                              * (self.a[1:self.m + 1] + self.a[0:self.m]) / 4.0)  # [2*i+1, 2*i]
        j[self.au - 1, 3:2 * self.m + 3:2] = 2.0 * self.alpha  # [2*i, 2*i+1]
        j[self.au + 0, 3:2 * self.m + 3:2] = (-(self.a[1:self.m + 1] + self.a[2:self.m + 2])
                                              + (self.a[1:self.m + 1] + self.a[0:self.m])) / 4.0  # [2*i+1, 2*i+1]

        j[self.au - 2, 4:2 * self.m + 4:2] = (self.a[1:self.m + 1] + self.a[2:self.m + 2]) / 4.0  # [2*i, 2*(i+1)]
        j[self.au - 1, 4:2 * self.m + 4:2] = ((self.u[1:self.m + 1] * usign + (self.u[1:self.m + 1]
                                                                               + 2.0 * self.u[2:self.m + 2])
                                               * (1.0 - usign))
                                              * (self.a[1:self.m + 1] + self.a[2:self.m + 2]) / 4.0)  # [2*i+1, 2*(i+1)]
        j[self.au - 3, 5:2 * self.m + 5:2] = -self.alpha  # [2*i, 2*(i+1)+1]
        j[self.au - 2, 5:2 * self.m + 5:2] = (self.a[1:self.m + 1]
                                              + self.a[2:self.m + 2]) / 4.0  # [2*i+1, 2*(i+1)+1]

        j[self.au + (2 * self.m + 2) - (2 * self.m + 2), 2 * self.m + 2] = 1.0 * self.conditioning  # [2*m+2, 2*m+2]
        j[self.au + (2 * self.m + 2) - (2 * self.m), 2 * self.m] = -2.0 * self.conditioning  # [2*m+2, 2*m]
        j[self.au + (2 * self.m + 2) - (2 * self.m - 2), 2 * self.m - 2] = 1.0 * self.conditioning  # [2*m+2, 2*m-2]
        if self.outlet_type == 1:
            j[self.au + (2 * self.m + 3) - (2 * self.m + 2), 2 * self.m + 2] = (-(np.sqrt(self.cmk2
                                                                                          - self.pn[self.m + 1] / 2.0)
                                                                                  - (self.u[self.m + 1]
                                                                                     - self.un[self.m + 1])
                                                                                  / 4.0)) * self.conditioning  # [2*m+3, 2*m+2]
        j[self.au + (2 * self.m + 3) - (2 * self.m + 3), 2 * self.m + 3] = 1.0 * self.conditioning  # [2*m+3, 2*m+3]
        return j<|MERGE_RESOLUTION|>--- conflicted
+++ resolved
@@ -43,12 +43,7 @@
         elif self.inlet_variable == "pressure":
             self.inlet_reference = self.inlet_boundary.get("reference", self.preference)  # Reference of pressure inlet boundary condition
         elif self.inlet_variable == "total_pressure":
-<<<<<<< HEAD
-            self.inlet_reference = self.inlet_boundary.get("reference", self.preference + self.ureference ** 2 / 2)  # Reference of total_pressure inlet boundary condition
-=======
-            self.inlet_reference = self.inlet_boundary["reference"].GetDouble() if self.inlet_boundary.Has(
-                "reference") else self.preference + self.rhof * self.ureference ** 2 / 2  # Reference of total_pressure inlet boundary condition
->>>>>>> 6c04e28c
+            self.inlet_reference = self.inlet_boundary.get("reference", self.preference + self.rhof * self.ureference ** 2 / 2)  # Reference of total_pressure inlet boundary condition
         else:
             raise ValueError(f"The inlet_variable \'{self.inlet_variable}\' is not implemented,"
                              f" choose between \'pressure\', \'total_pressure\' and \'velocity\'")
@@ -83,15 +78,10 @@
             self.dt = self.settings["delta_t"]  # Time step size
             self.alpha = np.pi * self.d ** 2 / 4 / (self.ureference + self.dz / self.dt)  # Numerical damping parameter due to central discretization of pressure in momentum equation
         else:
-<<<<<<< HEAD
             self.dt = 1  # Time step size default value
             self.alpha = np.pi * self.d ** 2 / 4 / self.ureference  # Numerical damping parameter due to central discretization of pressure in momentum equation
-=======
-            self.dt = 1.0  # Time step size default value
-            self.alpha = np.pi * self.d ** 2 / 4.0 / self.ureference  # Numerical damping parameter due to central discretization of pressure in momentum equation
             if self.outlet_type == 1:
                 raise ValueError("Outlet type 1 can not be used for steady calculation")
->>>>>>> 6c04e28c
 
         self.newtonmax = self.settings["newtonmax"]  # Maximal number of Newton iterations
         self.newtontol = self.settings["newtontol"]  # Tolerance of Newton iterations
@@ -121,7 +111,7 @@
         self.interface_output = Interface(self.model, self.settings["interface_output"])
         self.interface_input.set_variable_data("wall", "pressure", self.pres)
         self.interface_input.set_variable_data("wall", "traction", self.trac)
-        
+
         # run time
         self.run_time = 0
 
