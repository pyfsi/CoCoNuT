from coconut import data_structure
from coconut.coupling_components.component import Component
from coconut import tools

import os
from os.path import join
import glob
import subprocess
import multiprocessing
import numpy as np
import hashlib
from getpass import getuser
import shutil


def create(parameters):
    return SolverWrapperFluent(parameters)


class SolverWrapperFluent(Component):
    # version specific parameters
    version = None  # Fluent product version, as from 2019R1 typically of the form 'xxxRx', set in sub-class
    version_bis = None  # Fluent internal version, typically of the form 'x.x.0', set in sub-class

    @tools.time_initialize
    def __init__(self, parameters):
        super().__init__()

        if self.version is None or self.version_bis is None:
            raise NotImplementedError(
                'Base class method called, class variable version and version_bis need to be set in the derived class')

        # set parameters
        self.settings = parameters['settings']
        self.dir_cfd = join(os.getcwd(), self.settings['working_directory'])
        self.env = None  # environment in which correct version of Fluent software is available, set in sub-class
        self.coco_messages = tools.CocoMessages(self.dir_cfd)
        self.coco_messages.remove_all_messages()
        self.backup_fluent_log()
        self.dir_src = os.path.realpath(os.path.dirname(__file__))
        self.tmp_dir = os.environ.get('TMPDIR', '/tmp')  # dir for host-node communication
        self.tmp_dir_unique = os.path.join(self.tmp_dir, f'coconut_{getuser()}_{os.getpid()}_fluent')
        self.cores = self.settings['cores']
        self.hostfile = self.settings.get('hostfile')
        self.case_file = self.settings['case_file']
        self.data_file = self.case_file.replace('.cas', '.dat', 1)
        if not os.path.exists(os.path.join(self.dir_cfd, self.case_file)):
            raise FileNotFoundError(f'Case file {self.case_file} not found in working directory {self.dir_cfd}')
        elif not os.path.exists(os.path.join(self.dir_cfd, self.data_file)):
            raise FileNotFoundError(f'Data file {self.data_file} not found in working directory {self.dir_cfd}')
        self.mnpf = self.settings['max_nodes_per_face']
        self.dimensions = self.settings['dimensions']
        self.unsteady = self.settings['unsteady']
        self.multiphase = self.settings.get('multiphase', False)
        self.flow_iterations = self.settings['flow_iterations']
        self.delta_t = self.settings['delta_t']
        self.timestep_start = self.settings['timestep_start']
        self.timestep = self.timestep_start
        self.save_results = self.settings.get('save_results', 1)
        self.save_restart = self.settings['save_restart']
        self.iteration = None
        self.fluent_process = None
        self.thread_ids = {}  # thread IDs corresponding to thread names
        for thread_name in self.settings['thread_names']:
            self.thread_ids[thread_name] = None
        self.model_part_thread_ids = {}  # thread IDs corresponding to ModelParts
        self.model = None
        self.interface_input = None
        self.interface_output = None

        # time
        self.init_time = self.init_time
        self.run_time = 0.0

        # debug
        self.debug = self.settings.get('debug', False)  # save copy of input and output files in every iteration

    @tools.time_initialize
    def initialize(self):
        super().initialize()

        # prepare Fluent journal
        journal = f'v{self.version}.jou'
        thread_names_str = ''
        for thread_name in self.thread_ids:
            thread_names_str += ' "' + thread_name + '"'
        unsteady = '#f'
        if self.unsteady:
            unsteady = '#t'
        multiphase = '#f'
        if self.multiphase:
            multiphase = '#t'
        with open(join(self.dir_src, journal)) as infile:
            with open(join(self.dir_cfd, journal), 'w') as outfile:
                for line in infile:
                    line = line.replace('|CASE|', join(self.dir_cfd, self.case_file))
                    line = line.replace('|THREAD_NAMES|', thread_names_str)
                    line = line.replace('|UNSTEADY|', unsteady)
                    line = line.replace('|MULTIPHASE|', multiphase)
                    line = line.replace('|FLOW_ITERATIONS|', str(self.flow_iterations))
                    line = line.replace('|DELTA_T|', str(self.delta_t))
                    line = line.replace('|TIMESTEP_START|', str(self.timestep_start))
                    line = line.replace('|END_OF_TIMESTEP_COMMANDS|', self.settings.get('end_of_timestep_commands',
                                                                                        '\n'))
                    outfile.write(line)

        # prepare Fluent UDF
        udf = f'v{self.version}.c'
        with open(join(self.dir_src, udf)) as infile:
            with open(join(self.dir_cfd, udf), 'w') as outfile:
                for line in infile:
                    line = line.replace('|MAX_NODES_PER_FACE|', str(self.mnpf))
                    line = line.replace('|TMP_DIRECTORY_NAME|', self.tmp_dir_unique)
                    outfile.write(line)

        # check number of cores
        if self.hostfile is not None:
            with open(join(self.dir_cfd, self.hostfile)) as fp:
                max_cores = len(fp.readlines())
        else:
            max_cores = multiprocessing.cpu_count()
        if self.cores < 1 or self.cores > max_cores:
            tools.print_info(f'Number of cores incorrect, changed from {self.cores} to {max_cores}', layout='warning')
            self.cores = max_cores

        # start Fluent with journal
        log = join(self.dir_cfd, 'fluent.log')
        cmd1 = f'fluent -r{self.version_bis} {self.dimensions}ddp '
        cmd2 = f'-t{self.cores} -i {journal}'
        cmd3 = f' >> {log} 2>&1'

        if self.hostfile is not None:
            cmd1 += f' -cnf={self.hostfile} -ssh '
        if self.settings['fluent_gui']:
            cmd = cmd1 + cmd2 + cmd3
        else:
<<<<<<< HEAD
            cmd = cmd1 + '-gu ' + cmd2 + f' >> {log} 2>&1'
=======
            cmd = cmd1 + '-gu ' + cmd2 + cmd3 # TODO: does log work well?
            # cmd = cmd1 + '-gu ' + cmd2 + f' 2> >(tee -a {log}) 1>> {log}'  # TODO: specify what this option does?
>>>>>>> 5f05e446
        self.fluent_process = subprocess.Popen(cmd, executable='/bin/bash',
                                               shell=True, cwd=self.dir_cfd, env=self.env)

        # get general simulation info from  fluent.log and report.sum
        self.coco_messages.wait_message('case_info_exported')

        with open(log, 'r') as file:
            for line in file:
                if 'File has wrong dimension' in line:
                    raise ValueError('Dimension in JSON does not match Fluent case')

        report = join(self.dir_cfd, 'report.sum')
        check = 0
        with open(report, 'r') as file:
            for line in file:
                if 'Model' in line and 'Settings' in line:
                    check = 1
                elif check == 1 and 'Space' in line:
                    if str(self.dimensions) not in line:
                        if not (self.dimensions == 2 and 'Axisymmetric' in line):
                            raise ValueError(f'Dimension in JSON does not match Fluent')
                    check = 2
                elif check == 2 and 'Time' in line:
                    if 'Steady' in line and self.unsteady:
                        raise ValueError('Unsteady in JSON does not match steady Fluent')
                    elif 'Unsteady' in line and not self.unsteady:
                        raise ValueError('Steady in JSON does not match unsteady Fluent')
                    check = 3
                elif check == 3 and 'Equation' in line and 'Solved' in line:
                    check = 4
                elif check == 4:
                    if 'Volume Fraction' in line and 'yes' in line:
                        if not self.multiphase:
                            raise ValueError('Singlephase in JSON does not match multiphase Fluent')
                        break
                    elif 'Numerics' in line:
                        if self.multiphase:
                            raise ValueError('Multiphase in JSON does not match singlephase Fluent')
                        break

        if os.path.isfile(join(self.dir_cfd, 'log')):
            os.unlink(join(self.dir_cfd, 'log'))  # delete log file (fluent.log is sufficient)

        # get surface thread ID's from report.sum and write them to bcs.txt
        check = 0
        names_found = []
        with open(report, 'r') as file:
            for line in file:
                if check == 3 and line.islower():
                    line_list = line.strip().split()
                    if len(line_list) == 3:
                        name, thread_id, _ = line_list
                    elif len(line_list) == 4:
                        name, _, thread_id, _ = line_list
                    else:
                        raise ValueError(f'Format of {report} not recognized')
                    if name in self.thread_ids and name not in names_found:
                        self.thread_ids[name] = thread_id
                        names_found.append(name)
                if check == 3 and not line.islower():
                    break
                if check == 2:  # skip 1 line
                    check = 3
                if 'name' in line and check == 1:
                    check = 2
                if 'Boundary Conditions' in line:
                    check = 1
        with open(join(self.dir_cfd, 'bcs.txt'), 'w') as file:
            file.write(f'{len(names_found)}\n')
            for name, id in self.thread_ids.items():
                file.write(f'{name} {id}\n')
        self.coco_messages.send_message('thread_ids_written_to_file')

        # import node and face information if no restart
        if self.timestep_start == 0:
            self.coco_messages.wait_message('nodes_and_faces_stored')

        # create Model
        self.model = data_structure.Model()

        # create input ModelParts (nodes)
        for item in (self.settings['interface_input']):
            mp_name = item['model_part']

            # get face thread ID that corresponds to ModelPart
            for thread_name in self.thread_ids:
                if thread_name in mp_name:
                    self.model_part_thread_ids[mp_name] = self.thread_ids[thread_name]
            if mp_name not in self.model_part_thread_ids:
                raise AttributeError('Could not find thread name corresponding ' +
                                     f'to ModelPart {mp_name}')

            # read in datafile
            thread_id = self.model_part_thread_ids[mp_name]
            file_name = join(self.dir_cfd, f'nodes_timestep0_thread{thread_id}.dat')
            data = np.loadtxt(file_name, skiprows=1)
            if data.shape[1] != self.dimensions + 1:
                raise ValueError('Given dimension does not match coordinates')

            # get node coordinates and ids
            coords_tmp = np.zeros((data.shape[0], 3)) * 0.
            coords_tmp[:, :self.dimensions] = data[:, :-1]  # add column z if 2D
            ids_tmp = data[:, -1].astype(int)  # array is flattened

            # sort and remove doubles
            args = np.unique(ids_tmp, return_index=True)[1].tolist()
            x0 = coords_tmp[args, 0]
            y0 = coords_tmp[args, 1]
            z0 = coords_tmp[args, 2]
            ids = ids_tmp[args]

            # create ModelPart
            self.model.create_model_part(mp_name, x0, y0, z0, ids)

        # create output ModelParts (faces)
        for item in (self.settings['interface_output']):
            mp_name = item['model_part']

            # get face thread ID that corresponds to ModelPart
            for thread_name in self.thread_ids:
                if thread_name in mp_name:
                    self.model_part_thread_ids[mp_name] = self.thread_ids[thread_name]
            if mp_name not in self.model_part_thread_ids:
                raise AttributeError('Could not find thread name corresponding ' +
                                     f'to ModelPart {mp_name}')
            # read in datafile
            thread_id = self.model_part_thread_ids[mp_name]
            file_name = join(self.dir_cfd, f'faces_timestep0_thread{thread_id}.dat')
            data = np.loadtxt(file_name, skiprows=1)
            if data.shape[1] != self.dimensions + self.mnpf:
                raise ValueError(f'Given dimension does not match coordinates')

            # get face coordinates and ids
            coords_tmp = np.zeros((data.shape[0], 3)) * 0.
            coords_tmp[:, :self.dimensions] = data[:, :-self.mnpf]  # add column z if 2D
            ids_tmp = self.get_unique_face_ids(data[:, -self.mnpf:])

            # sort and remove doubles
            args = np.unique(ids_tmp, return_index=True)[1].tolist()
            x0 = coords_tmp[args, 0]
            y0 = coords_tmp[args, 1]
            z0 = coords_tmp[args, 2]
            ids = ids_tmp[args]

            # create ModelPart
            self.model.create_model_part(mp_name, x0, y0, z0, ids)

        # create Interfaces
        self.interface_input = data_structure.Interface(self.settings['interface_input'], self.model)
        self.interface_output = data_structure.Interface(self.settings['interface_output'], self.model)

    def initialize_solution_step(self):
        super().initialize_solution_step()

        self.iteration = 0
        self.timestep += 1

        self.coco_messages.send_message('next')
        self.coco_messages.wait_message('next_ready')

    @tools.time_solve_solution_step
    def solve_solution_step(self, interface_input):
        self.iteration += 1

        # store incoming displacements
        self.interface_input.set_interface_data(interface_input.get_interface_data())

        # write interface data
        self.write_node_positions()

        # copy input data for debugging
        if self.debug:
            for dct in self.interface_input.parameters:
                mp_name = dct['model_part']
                thread_id = self.model_part_thread_ids[mp_name]
                src = f'nodes_update_timestep{self.timestep}_thread{thread_id}.dat'
                dst = f'nodes_update_timestep{self.timestep}_thread{thread_id}_Iter{self.iteration}.dat'
                cmd = f'cp {join(self.dir_cfd, src)} {join(self.dir_cfd, dst)}'
                os.system(cmd)

        # let Fluent run, wait for data
        self.coco_messages.send_message('continue')
        self.coco_messages.wait_message('continue_ready')

        # read data from Fluent
        for dct in self.interface_output.parameters:
            mp_name = dct['model_part']

            # read in datafile
            thread_id = self.model_part_thread_ids[mp_name]
            tmp = f'pressure_traction_timestep{self.timestep}_thread{thread_id}.dat'
            file_name = join(self.dir_cfd, tmp)
            data = np.loadtxt(file_name, skiprows=1)
            if data.shape[1] != self.dimensions + 1 + self.mnpf:
                raise ValueError('Given dimension does not match coordinates')

            # copy output data for debugging
            if self.debug:
                dst = f'pressure_traction_timestep{self.timestep}_thread{thread_id}_it{self.iteration}.dat'
                cmd = f'cp {file_name} {join(self.dir_cfd, dst)}'
                os.system(cmd)

            # get face coordinates and ids
            traction_tmp = np.zeros((data.shape[0], 3)) * 0.
            traction_tmp[:, :self.dimensions] = data[:, :-1 - self.mnpf]
            pressure_tmp = data[:, self.dimensions].reshape(-1, 1)
            ids_tmp = self.get_unique_face_ids(data[:, -self.mnpf:])

            # sort and remove doubles
            args = np.unique(ids_tmp, return_index=True)[1].tolist()
            traction = traction_tmp[args, :]
            pressure = pressure_tmp[args]
            ids = ids_tmp[args]

            # store pressure and traction in Nodes
            model_part = self.model.get_model_part(mp_name)
            if ids.size != model_part.size:
                raise ValueError('Size of data does not match size of ModelPart')
            if not np.all(ids == model_part.id):
                raise ValueError('IDs of data do not match ModelPart IDs')

            self.interface_output.set_variable_data(mp_name, 'traction', traction)
            self.interface_output.set_variable_data(mp_name, 'pressure', pressure)

        # return interface_output object
        return self.interface_output

    def finalize_solution_step(self):
        super().finalize_solution_step()

        # save if required
        if (self.save_results != 0 and self.timestep % self.save_results == 0) \
                or (self.save_restart != 0 and self.timestep % self.save_restart == 0):
            self.coco_messages.send_message('save')
            self.coco_messages.wait_message('save_ready')

        # remove unnecessary files
        if self.timestep - 1 > self.timestep_start:
            self.remove_dat_files(self.timestep - 1)
            if self.save_restart < 0 and self.timestep + self.save_restart > self.timestep_start and \
                    self.timestep % self.save_restart == 0 \
                    and (self.save_results == 0 or (self.timestep + self.save_restart) % self.save_results != 0):
                # new restart file is written (self.timestep % self.save_restart ==0),
                # so previous one (at self.timestep + self.save_restart) can be deleted if:
                # - save_restart is negative
                # - files from a previous calculation are not touched
                # - files are not kept for save_results
                for extension in ('cas.h5', 'cas', 'dat.h5', 'dat'):
                    try:
                        os.remove(join(self.dir_cfd, f'case_timestep{self.timestep + self.save_restart}.{extension}'))
                    except OSError:
                        continue

    def finalize(self):
        super().finalize()
        shutil.rmtree(self.tmp_dir_unique, ignore_errors=True)
        self.coco_messages.send_message('stop')
        self.coco_messages.wait_message('stop_ready')
        self.fluent_process.wait()

        # remove unnecessary files
        self.remove_dat_files(self.timestep)

        # delete .trn files
        for path in glob.glob(join(self.dir_cfd, '*.trn')):
            os.remove(path)

    def remove_dat_files(self, timestep):
        if not self.debug:
            for thread_id in self.thread_ids.values():
                try:
                    os.remove(join(self.dir_cfd, f'nodes_update_timestep{timestep}_thread{thread_id}.dat'))
                    os.remove(join(self.dir_cfd, f'pressure_traction_timestep{timestep}_thread{thread_id}.dat'))
                except OSError:
                    pass

    def get_interface_input(self):
        return self.interface_input.copy()

    def get_interface_output(self):
        return self.interface_output.copy()

    def check_software(self):
        # Fluent version: see set_fluent_version
        result = subprocess.run(['fluent', '-r'], stdout=subprocess.PIPE, env=self.env)
        if self.version_bis not in str(result.stdout):
            raise RuntimeError(f'ANSYS Fluent version {self.version} ({self.version_bis}) is required. Check if '
                               f'the solver load commands for the "machine_name" are correct in solver_modules.py.')

    # noinspection PyMethodMayBeStatic
    def get_unique_face_ids(self, data):
        """
        Construct unique face IDs based on the face's node IDs.

        Parameter data contains a 2D ndarray of node IDs.
        Each row corresponds to the unique node IDs corresponding
        to a certain face, supplemented with -1-values.
        The row is sorted, the -1-values are removed, and then a
        string is made by adding the unique node IDs together.
            e.g. for a row [5, 9, 7, -1, -1]
                 the face ID is "5-7-9"

        # *** NEW: as we need integer IDs, the string is hashed and shortened
        """
        data = data.astype(int)
        # ids = np.zeros(data.shape[0], dtype='U256')  # array is flattened
        ids = np.zeros(data.shape[0], dtype=int)
        for i in range(ids.size):
            tmp = np.unique(data[i, :])
            if tmp[0] == -1:
                tmp = tmp[1:]
            unique_string = '-'.join(tuple(tmp.astype(str)))
            hash_id = hashlib.sha1(str.encode(unique_string))
            ids[i] = int(hash_id.hexdigest(), 16) % (10 ** 16)
        return ids

    def write_node_positions(self):
        for dct in self.interface_input.parameters:
            mp_name = dct['model_part']
            thread_id = self.model_part_thread_ids[mp_name]
            model_part = self.model.get_model_part(mp_name)
            displacement = self.interface_input.get_variable_data(mp_name, 'displacement')
            x = model_part.x0 + displacement[:, 0]
            y = model_part.y0 + displacement[:, 1]
            z = model_part.z0 + displacement[:, 2]
            if self.dimensions == 2:
                data = np.rec.fromarrays([x, y, model_part.id])
                fmt = '%27.17e%27.17e%27d'
            else:
                data = np.rec.fromarrays([x, y, z, model_part.id])
                fmt = '%27.17e%27.17e%27.17e%27d'
            tmp = f'nodes_update_timestep{self.timestep}_thread{thread_id}.dat'
            file_name = join(self.dir_cfd, tmp)
            np.savetxt(file_name, data, fmt=fmt, header=f'{model_part.size}', comments='')

    def get_coordinates(self):
        """  # TODO: rewrite this
        This function can be used e.g. for debugging or testing.
        It returns a dict that contains keys for the ModelParts
        on the two Interfaces.
        These keys give other dicts that have keys 'ids' and
        'coords'. These refer to ndarrays with respectively the
        ids of all Nodes and the current coordinates of those
        Nodes in Fluent (i.e. of the deformed geometry).
        """

        # make Fluent store coordinates and ids
        self.coco_messages.send_message('store_grid')
        self.coco_messages.wait_message('store_grid_ready')

        coord_data = {}

        # get ids and coordinates for input ModelParts (nodes)
        for dct in self.interface_input.parameters:
            mp_name = dct['model_part']
            coord_data[mp_name] = {}
            thread_id = self.model_part_thread_ids[mp_name]

            # read in datafile
            tmp = f'nodes_timestep{self.timestep}_thread{thread_id}.dat'
            data = np.loadtxt(join(self.dir_cfd, tmp), skiprows=1)
            if data.shape[1] != self.dimensions + 1:
                raise ValueError('Given dimension does not match coordinates')

            # get node coordinates and ids
            coords_tmp = np.zeros((data.shape[0], 3)) * 0.
            coords_tmp[:, :self.dimensions] = data[:, :-1]  # add column z if 2D
            ids_tmp = data[:, -1].astype(int)  # array is flattened

            # sort and remove doubles
            args = np.unique(ids_tmp, return_index=True)[1].tolist()
            coord_data[mp_name]['ids'] = ids_tmp[args]
            coord_data[mp_name]['coords'] = coords_tmp[args, :]

        # update coordinates for output ModelParts (faces)
        for dct in self.interface_output.parameters:
            mp_name = dct['model_part']
            coord_data[mp_name] = {}
            thread_id = self.model_part_thread_ids[mp_name]

            # read in datafile
            tmp = f'faces_timestep{self.timestep}_thread{thread_id}.dat'
            data = np.loadtxt(join(self.dir_cfd, tmp), skiprows=1)
            if data.shape[1] != self.dimensions + self.mnpf:
                raise ValueError(f'Given dimension does not match coordinates')

            # get face coordinates and ids
            coords_tmp = np.zeros((data.shape[0], 3)) * 0.
            coords_tmp[:, :self.dimensions] = data[:, :-self.mnpf]  # add column z if 2D
            ids_tmp = self.get_unique_face_ids(data[:, -self.mnpf:])

            # sort and remove doubles
            args = np.unique(ids_tmp, return_index=True)[1].tolist()
            coord_data[mp_name]['ids'] = ids_tmp[args]
            coord_data[mp_name]['coords'] = coords_tmp[args, :]

        return coord_data

    def backup_fluent_log(self):
        file = join(self.dir_cfd, 'fluent.log')
        file_backup = join(self.dir_cfd, 'fluent_backup.log')
        if os.path.isfile(file_backup):
            os.remove(file_backup)
        if os.path.isfile(file):
            os.rename(file, file_backup)<|MERGE_RESOLUTION|>--- conflicted
+++ resolved
@@ -134,12 +134,7 @@
         if self.settings['fluent_gui']:
             cmd = cmd1 + cmd2 + cmd3
         else:
-<<<<<<< HEAD
-            cmd = cmd1 + '-gu ' + cmd2 + f' >> {log} 2>&1'
-=======
-            cmd = cmd1 + '-gu ' + cmd2 + cmd3 # TODO: does log work well?
-            # cmd = cmd1 + '-gu ' + cmd2 + f' 2> >(tee -a {log}) 1>> {log}'  # TODO: specify what this option does?
->>>>>>> 5f05e446
+            cmd = cmd1 + '-gu ' + cmd2 + cmd3
         self.fluent_process = subprocess.Popen(cmd, executable='/bin/bash',
                                                shell=True, cwd=self.dir_cfd, env=self.env)
 
