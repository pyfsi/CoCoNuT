#include "udf.h"
#include <math.h>
#include <sys/types.h>
#include <sys/stat.h>
#include <unistd.h>

/* dynamic memory allocation for 1D and 2D arrays */
#define DECLARE_MEMORY(name, type) type *name = NULL

#define DECLARE_MEMORY_N(name, type, dim) type *name[dim] = {NULL}

#define RELEASE_MEMORY(name)                                        \
if (NNULLP(name)) {                                                 \
    free(name);                                                     \
    name = NULL;                                                    \
}

#define RELEASE_MEMORY_N(name, dim)                                 \
for (_d = 0; _d < dim; _d++) {                                      \
    RELEASE_MEMORY(name[_d]);                                       \
}

#define ASSIGN_MEMORY(name, size, type)                             \
if (size) {                                                         \
    if (NNULLP(name)) {                                             \
        name = (type *)realloc(name, size * sizeof(type));          \
    } else {                                                        \
        name = (type *)malloc(size * sizeof(type));                 \
    }                                                               \
    if (NULLP(name)) {                                              \
        Error("\nUDF-error: Memory assignment failed for name.");   \
        exit(1);                                                    \
    }                                                               \
}

#define ASSIGN_MEMORY_N(name, size, type, dim)                      \
for (_d = 0; _d < dim; _d++) {                                      \
    ASSIGN_MEMORY(name[_d], size, type);                            \
}

/* sending and receiving arrays in parallel */
#define PRF_CSEND_INT_N(to, name, n, tag, dim)                      \
for (_d = 0; _d < dim; _d++) {                                      \
    PRF_CSEND_INT(to, name[_d], n, tag);                            \
}

#define PRF_CSEND_REAL_N(to, name, n, tag, dim)                     \
for (_d = 0; _d < dim; _d++) {                                      \
    PRF_CSEND_REAL(to, name[_d], n, tag);                           \
}

#define PRF_CRECV_INT_N(from, name, n, tag, dim)                    \
for (_d = 0; _d < dim; _d++) {                                      \
    PRF_CRECV_INT(from, name[_d], n, tag);                          \
}

#define PRF_CRECV_REAL_N(from, name, n, tag, dim)                   \
for (_d = 0; _d < dim; _d++) {                                      \
    PRF_CRECV_REAL(from, name[_d], n, tag);                         \
}

/* global variables */
#define mnpf |MAX_NODES_PER_FACE|
int _d; /* don't use in UDFs! */
int n_threads;
DECLARE_MEMORY(thread_ids, int);
int iteration = 0;
int timestep = 0;


  /*----------------*/
 /* get_thread_ids */
/*----------------*/

DEFINE_ON_DEMAND(get_thread_ids) {
    /* read in thread thread ids, should be called early on */

#if !RP_NODE
    int k;
    FILE *file;
    file = fopen("bcs.txt", "r");
    fscanf(file, "%i", &n_threads);
#endif /* !RP_NODE */

    host_to_node_int_1(n_threads);
    ASSIGN_MEMORY(thread_ids, n_threads, int);

#if !RP_NODE
    for (k = 0; k < n_threads; k++) {
        fscanf(file, "%*s %i", &thread_ids[k]);
    }
    fclose(file);
#endif /* !RP_NODE */

    host_to_node_int(thread_ids, n_threads);
}


  /*----------------------*/
 /* store_coordinates_id */
/*----------------------*/

DEFINE_ON_DEMAND(store_coordinates_id) {
    if (myid == 0) {printf("\n\nStarted UDF store_coordinates_id.\n"); fflush(stdout);}

    int thread, n_nodes, n_faces, i_n, i_f, d;
    DECLARE_MEMORY_N(node_coords, real, ND_ND);
    DECLARE_MEMORY(node_ids, int);
    DECLARE_MEMORY_N(face_coords, real, ND_ND);
    DECLARE_MEMORY_N(face_ids, int, mnpf);

#if !RP_HOST
    Domain *domain;
    Thread *face_thread;
    face_t face;
    Node *node;
    int node_number, j;
    real centroid[ND_ND];
#endif /* !RP_HOST */

#if !RP_NODE
    char file_nodes_name[256];
    char file_faces_name[256];
    FILE *file_nodes = NULL;
    FILE *file_faces = NULL;
    timestep = RP_Get_Integer("udf/timestep");
#endif /* !RP_NODE */

    host_to_node_int_1(timestep);

#if PARALLEL
    int compute_node;
#endif /* PARALLEL */

    for (thread=0; thread<n_threads; thread++) {

#if !RP_NODE
        sprintf(file_nodes_name, "nodes_timestep%i_thread%i.dat", timestep, thread_ids[thread]);
        sprintf(file_faces_name, "faces_timestep%i_thread%i.dat", timestep, thread_ids[thread]);

        if (NULLP(file_nodes = fopen(file_nodes_name, "w"))) {
            Error("\nUDF-error: Unable to open %s for writing\n", file_nodes_name);
            exit(1);
        }
        if (NULLP(file_faces = fopen(file_faces_name, "w"))) {
            Error("\nUDF-error: Unable to open %s for writing\n", file_faces_name);
            exit(1);
        }

#if RP_2D
        fprintf(file_nodes, "%27s %27s %10s\n", "x-coordinate", "y-coordinate", "unique-id");
        fprintf(file_faces, "%27s %27s  %10s\n", "x-coordinate", "y-coordinate", "unique-ids");
#else /* RP_2D */
        fprintf(file_nodes, "%27s %27s %27s %10s\n", "x-coordinate", "y-coordinate", "z-coordinate", "unique-id");
        fprintf(file_faces, "%27s %27s %27s  %10s\n", "x-coordinate", "y-coordinate", "z-coordinate", "unique-ids");
#endif /* RP_2D */
#endif /* !RP_NODE */

#if !RP_HOST
        domain = Get_Domain(1);
        face_thread = Lookup_Thread(domain, thread_ids[thread]);

        n_nodes = 0;
        begin_f_loop(face, face_thread) {
            n_nodes += F_NNODES(face, face_thread);
        } end_f_loop(face, face_thread)
        n_faces = THREAD_N_ELEMENTS_INT(face_thread);

        ASSIGN_MEMORY_N(node_coords, n_nodes, real, ND_ND);
        ASSIGN_MEMORY(node_ids, n_nodes, int);
        ASSIGN_MEMORY_N(face_coords, n_faces, real, ND_ND);
        ASSIGN_MEMORY_N(face_ids, n_faces, int, mnpf);

        i_n = 0;
        i_f = 0;
        begin_f_loop(face, face_thread) {
            if (i_f >= n_faces) {Error("\nIndex %i >= array size %i.", i_f, n_faces);}

            F_CENTROID(centroid, face, face_thread);
            for (d = 0; d < ND_ND; d++) {
                face_coords[d][i_f] = centroid[d];
            }

            for (j = 0; j < mnpf; j++) {
                face_ids[j][i_f] = -1;
            }

            j = 0;
            f_node_loop(face, face_thread, node_number) {
                node = F_NODE(face, face_thread, node_number);

                if (j >= mnpf) {Error("\nIndex %i >= array size %i.", j, mnpf);}
                face_ids[j][i_f] = NODE_DM_ID(node);
                j++;

                if (i_n >= n_nodes) {Error("\nIndex %i >= array size %i.", i_n, n_nodes);}
                node_ids[i_n] = NODE_DM_ID(node);
                for (d = 0; d < ND_ND; d++) {
                    node_coords[d][i_n] = NODE_COORD(node)[d];
                }
                i_n++;
            }
            i_f++;
        } end_f_loop(face, face_thread);
#endif /* !RP_HOST */

#if RP_NODE
        compute_node = (I_AM_NODE_ZERO_P) ? node_host : node_zero;

        PRF_CSEND_INT(compute_node, &n_nodes, 1, myid);
        PRF_CSEND_INT(compute_node, &n_faces, 1, myid);

        PRF_CSEND_REAL_N(compute_node, node_coords, n_nodes, myid, ND_ND);
        PRF_CSEND_INT(compute_node, node_ids, n_nodes, myid);
        PRF_CSEND_REAL_N(compute_node, face_coords, n_faces, myid, ND_ND);
        PRF_CSEND_INT_N(compute_node, face_ids, n_faces, myid, mnpf);

        RELEASE_MEMORY_N(node_coords, ND_ND);
        RELEASE_MEMORY(node_ids);
        RELEASE_MEMORY_N(face_coords, ND_ND);
        RELEASE_MEMORY_N(face_ids, mnpf);

        if(I_AM_NODE_ZERO_P){
            compute_node_loop_not_zero(compute_node) {
                PRF_CRECV_INT(compute_node, &n_nodes, 1, compute_node);
                PRF_CRECV_INT(compute_node, &n_faces, 1, compute_node);

                ASSIGN_MEMORY_N(node_coords, n_nodes, real, ND_ND);
                ASSIGN_MEMORY(node_ids, n_nodes, int);
                ASSIGN_MEMORY_N(face_coords, n_faces, real, ND_ND);
                ASSIGN_MEMORY_N(face_ids, n_faces, int, mnpf);

                PRF_CRECV_REAL_N(compute_node, node_coords, n_nodes, compute_node, ND_ND);
                PRF_CRECV_INT(compute_node, node_ids, n_nodes, compute_node);
                PRF_CRECV_REAL_N(compute_node, face_coords, n_faces, compute_node, ND_ND);
                PRF_CRECV_INT_N(compute_node, face_ids, n_faces, compute_node, mnpf);

                PRF_CSEND_INT(node_host, &n_nodes, 1, compute_node);
                PRF_CSEND_INT(node_host, &n_faces, 1, compute_node);

                PRF_CSEND_REAL_N(node_host, node_coords, n_nodes, compute_node, ND_ND);
                PRF_CSEND_INT(node_host, node_ids, n_nodes, compute_node);
                PRF_CSEND_REAL_N(node_host, face_coords, n_faces, compute_node, ND_ND);
                PRF_CSEND_INT_N(node_host, face_ids, n_faces, compute_node, mnpf);

                RELEASE_MEMORY_N(node_coords, ND_ND);
                RELEASE_MEMORY(node_ids);
                RELEASE_MEMORY_N(face_coords, ND_ND);
                RELEASE_MEMORY_N(face_ids, mnpf);
            }
        }
#endif /* RP_NODE */

#if RP_HOST
        compute_node_loop(compute_node) {
            PRF_CRECV_INT(node_zero, &n_nodes, 1, compute_node);
            PRF_CRECV_INT(node_zero, &n_faces, 1, compute_node);

            ASSIGN_MEMORY_N(node_coords, n_nodes, real, ND_ND);
            ASSIGN_MEMORY(node_ids, n_nodes, int);
            ASSIGN_MEMORY_N(face_coords, n_faces, real, ND_ND);
            ASSIGN_MEMORY_N(face_ids, n_faces, int, mnpf);

            PRF_CRECV_REAL_N(node_zero, node_coords, n_nodes, compute_node, ND_ND);
            PRF_CRECV_INT(node_zero, node_ids, n_nodes, compute_node);
            PRF_CRECV_REAL_N(node_zero, face_coords, n_faces, compute_node, ND_ND);
            PRF_CRECV_INT_N(node_zero, face_ids, n_faces, compute_node, mnpf);
#endif /* RP_HOST */

#if !RP_NODE
            for (i_n = 0; i_n < n_nodes; i_n++) {
                for (d = 0; d < ND_ND; d++) {
                    fprintf(file_nodes, "%27.17e ", node_coords[d][i_n]);
                }
                fprintf(file_nodes, "%10d\n", node_ids[i_n]);
            }

            for (i_f = 0; i_f < n_faces; i_f++) {
                for (d = 0; d < ND_ND; d++) {
                    fprintf(file_faces, "%27.17e ", face_coords[d][i_f]);
                }
                for (d = 0; d < mnpf; d++) {
                    fprintf(file_faces, " %10d", face_ids[d][i_f]);
                }
                fprintf(file_faces, "\n");
            }

            RELEASE_MEMORY_N(node_coords, ND_ND);
            RELEASE_MEMORY(node_ids);
            RELEASE_MEMORY_N(face_coords, ND_ND);
            RELEASE_MEMORY_N(face_ids, mnpf);
#endif /* !RP_NODE */

#if RP_HOST
        } /* close compute_node_loop */
#endif /* RP_HOST */

#if !RP_NODE
        fclose(file_nodes);
        fclose(file_faces);
#endif /* !RP_NODE */

    } /* close loop over threads */

    if (myid == 0) {printf("\nFinished UDF store_coordinates_id.\n"); fflush(stdout);}
}


  /*-------------------------*/
 /* store_pressure_traction */
/*-------------------------*/


DEFINE_ON_DEMAND(store_pressure_traction) {
    if (myid == 0) {printf("\nStarted UDF store_pressure_traction.\n"); fflush(stdout);}

    int thread, n, i, d;
    DECLARE_MEMORY_N(array, real, ND_ND + 1);
    DECLARE_MEMORY_N(ids, int, mnpf);

#if !RP_HOST
    Domain *domain;
    Thread *face_thread;
    face_t face;
    Node *node;
    int node_number, j;
    real traction[ND_ND], area[ND_ND];
#endif /* !RP_HOST */

#if !RP_NODE
    char file_name[256];
    FILE *file = NULL;
    iteration = RP_Get_Integer("udf/iteration");
    timestep = RP_Get_Integer("udf/timestep");
#endif /* !RP_NODE */

    host_to_node_int_1(iteration);
    host_to_node_int_1(timestep);

#if PARALLEL
    int compute_node;
#endif /* PARALLEL */

    for (thread=0; thread<n_threads; thread++) {

#if !RP_NODE
        sprintf(file_name, "pressure_traction_timestep%i_thread%i.dat",
                timestep, thread_ids[thread]);

        if (NULLP(file = fopen(file_name, "w"))) {
            Error("\nUDF-error: Unable to open %s for writing\n", file_name);
            exit(1);
        }

#if RP_2D
        fprintf(file, "%27s %27s %27s  %10s\n",
            "x-shear", "y-shear", "pressure", "unique-ids");
#else /* RP_2D */
        fprintf(file, "%27s %27s %27s %27s  %10s\n",
            "x-shear", "y-shear", "z-shear", "pressure", "unique-ids");

#endif /* RP_2D */
#endif /* !RP_NODE */

#if !RP_HOST
        domain = Get_Domain(1);
        face_thread = Lookup_Thread(domain, thread_ids[thread]);

        n = THREAD_N_ELEMENTS_INT(face_thread);

        ASSIGN_MEMORY_N(array, n, real, ND_ND + 1);
        ASSIGN_MEMORY_N(ids, n, int, mnpf);

        i = 0;
        begin_f_loop(face, face_thread) {
            if (i >= n) {Error("\nIndex %i >= array size %i.", i, n);}

            F_AREA(area, face, face_thread);
            NV_VS(traction, =, F_STORAGE_R_N3V(face, face_thread, SV_WALL_SHEAR), *, -1.0 / NV_MAG(area));
            for (d = 0; d < ND_ND; d++) {
                array[d][i] = traction[d];
            }
            array[ND_ND][i] = F_P(face, face_thread);

            for (j = 0; j < mnpf; j++) {
                ids[j][i] = -1;
            }

            j = 0;
            f_node_loop(face, face_thread, node_number) {
                if (j >= mnpf) {Error("\nIndex %i >= array size %i.", j, mnpf);}
                node = F_NODE(face, face_thread, node_number);
                ids[j][i] = NODE_DM_ID(node);
                j++;
            }
            i++;
        } end_f_loop(face, face_thread);
#endif /* !RP_HOST */

#if RP_NODE
        compute_node = (I_AM_NODE_ZERO_P) ? node_host : node_zero;

        PRF_CSEND_INT(compute_node, &n, 1, myid);

        PRF_CSEND_REAL_N(compute_node, array, n, myid, ND_ND + 1);
        PRF_CSEND_INT_N(compute_node, ids, n, myid, mnpf);

        RELEASE_MEMORY_N(array, ND_ND + 1);
        RELEASE_MEMORY_N(ids, mnpf);

        if(I_AM_NODE_ZERO_P){
            compute_node_loop_not_zero(compute_node) {
                PRF_CRECV_INT(compute_node, &n, 1, compute_node);

                ASSIGN_MEMORY_N(array, n, real, ND_ND + 1);
                ASSIGN_MEMORY_N(ids, n, int, mnpf);

                PRF_CRECV_REAL_N(compute_node, array, n, compute_node, ND_ND + 1);
                PRF_CRECV_INT_N(compute_node, ids, n, compute_node, mnpf);

                PRF_CSEND_INT(node_host, &n, 1, compute_node);

                PRF_CSEND_REAL_N(node_host, array, n, compute_node, ND_ND + 1);
                PRF_CSEND_INT_N(node_host, ids, n, compute_node, mnpf);

                RELEASE_MEMORY_N(array, ND_ND + 1);
                RELEASE_MEMORY_N(ids, mnpf);
            }
        }
#endif /* RP_NODE */

#if RP_HOST
        compute_node_loop(compute_node) {
            PRF_CRECV_INT(node_zero, &n, 1, compute_node);

            ASSIGN_MEMORY_N(array, n, real, ND_ND + 1);
            ASSIGN_MEMORY_N(ids, n, int, mnpf);

            PRF_CRECV_REAL_N(node_zero, array, n, compute_node, ND_ND + 1);
            PRF_CRECV_INT_N(node_zero, ids, n, compute_node, mnpf);
#endif /* RP_HOST */

#if !RP_NODE
            for (i = 0; i < n; i++) {
                for (d = 0; d < ND_ND + 1; d++) {
                    fprintf(file, "%27.17e ", array[d][i]);
                }
                for (d = 0; d < mnpf; d++) {
                    fprintf(file, " %10d", ids[d][i]);
                }
                fprintf(file, "\n");
            }

            RELEASE_MEMORY_N(array, ND_ND + 1);
            RELEASE_MEMORY_N(ids, mnpf);
#endif /* !RP_NODE */

#if RP_HOST
        } /* close compute_node_loop */
#endif /* RP_HOST */

#if !RP_NODE
        fclose(file);
#endif /* !RP_NODE */

    } /* close loop over threads */

    if (myid == 0) {printf("\nFinished UDF store_pressure_traction.\n"); fflush(stdout);}
}


  /*------------*/
 /* move_nodes */
/*------------*/

DEFINE_GRID_MOTION(move_nodes, domain, dynamic_thread, time, dtime) {

    char file_name[256];
    Thread *face_thread = DT_THREAD(dynamic_thread);
    int thread_id = THREAD_ID(face_thread);

#if !RP_HOST
    face_t face;
    Node *node;
    int i, d, n, node_number;
    DECLARE_MEMORY_N(coords, real, ND_ND);
    DECLARE_MEMORY(ids, int);
    FILE *file = NULL;
#endif /* !RP_HOST */

#if !RP_NODE
    iteration = RP_Get_Integer("udf/iteration");
    timestep = RP_Get_Integer("udf/timestep");
#endif /* !RP_NODE */

    host_to_node_int_1(iteration);
    host_to_node_int_1(timestep);

#if !RP_NODE
    sprintf(file_name, "nodes_update_timestep%i_thread%i.dat",
            timestep, thread_id);
    host_to_node_sync_file(file_name); /* send */
#else
    struct stat st = {0};

    if (stat("|TMP_DIRECTORY_NAME|", &st) == -1) {
        mkdir("|TMP_DIRECTORY_NAME|", 0700);
    }
    sprintf(file_name, "|TMP_DIRECTORY_NAME|/nodes_update_timestep%i_thread%i.dat",
            timestep, thread_id);
    host_to_node_sync_file("|TMP_DIRECTORY_NAME|");  /* receive */
#endif /* !RP_NODE */

#if !RP_HOST
    if (NULLP(file = fopen(file_name, "r"))) {
        Error("\nUDF-error: Unable to open %s for reading\n", file_name);
        exit(1);
    }

    fscanf(file, "%i", &n);

    ASSIGN_MEMORY_N(coords, n, real, ND_ND);
    ASSIGN_MEMORY(ids, n, int);

    for (i=0; i < n; i++) {
        for (d = 0; d < ND_ND; d++) {
            fscanf(file, "%lf", &coords[d][i]);
        }
        fscanf(file, "%i", &ids[i]);
    }

    fclose(file);

    begin_f_loop(face, face_thread) {
        f_node_loop(face, face_thread, node_number) {
            node = F_NODE(face, face_thread, node_number);
            if NODE_POS_NEED_UPDATE(node) {
                for (i=0; i < n; i++) {
                    if (NODE_DM_ID(node) == ids[i]) {
                        for (d = 0; d < ND_ND; d++) {
                            NODE_COORD(node)[d] = coords[d][i];
                        }
                        NODE_POS_UPDATED(node);
                        break;
                    }
                    if (i == n - 1) {
                        Error("\nUDF-error: No match for node id %i\n", NODE_DM_ID(node));
                        exit(1);
                    }
                }
            }
        }
    } end_f_loop(face, face_thread);

    RELEASE_MEMORY_N(coords, ND_ND);
    RELEASE_MEMORY(ids);

<<<<<<< HEAD
/*
#if RP_NODE
    remove(file_name);
#endif
*/
=======
    if (myid == 0) {
        sprintf(file_name, "|TMP_DIRECTORY_NAME|/nodes_update_timestep%i_thread%i.dat",
                timestep-1, thread_id);
        remove(file_name);}
#endif /* !RP_HOST */
>>>>>>> ca5e44db

    if (myid == 0) {printf("\nFinished UDF move_nodes.\n"); fflush(stdout);}
}

  /*------------*/
 /* move_zone */
/*------------*/

DEFINE_ZONE_MOTION(move_zone,omega,axis,origin,velocity,time,dtime) {

    Message0("\n\nRunning UDF 'move_zone.'\n");

    char file_name_zone[256];
    real axis_x;
    real axis_y;
    real axis_z;
    real origin_x;
    real origin_y;
    real origin_z;
    real velocity_x;
    real velocity_y;
    real velocity_z;

    /*real Omega;*/
    DECLARE_MEMORY(Omega, real);
    ASSIGN_MEMORY(Omega, 1, real);

    FILE *file = NULL;

#if !RP_NODE
    timestep = RP_Get_Integer("udf/timestep");
#endif /* !RP_NODE */

    host_to_node_int_1(timestep);
#if !RP_NODE
    sprintf(file_name_zone, "move_zone_update_timestep%i.dat",timestep
            );
#else
    struct stat st = {0};

    if (stat("|TMP_DIRECTORY_NAME|", &st) == -1) {
        mkdir("|TMP_DIRECTORY_NAME|", 0700);
    }

    sprintf(file_name_zone, "|TMP_DIRECTORY_NAME|/move_zone_update_timestep%i.dat",timestep
            );
    host_to_node_sync_file("|TMP_DIRECTORY_NAME|");
#endif /* !RP_NODE */

#if RP_HOST
    host_to_node_sync_file(file_name_zone);
#endif /* RP_HOST */


    if (NULLP(file = fopen(file_name_zone, "r"))) {
        Error("\nUDF-error: Unable to open %s for reading\n", file_name_zone);
        exit(1);
    }

    fscanf(file, "%lf", &Omega[0]);
    fscanf(file, "%lf", &axis_x);
    fscanf(file, "%lf", &axis_y);
    fscanf(file, "%lf", &axis_z);
    fscanf(file, "%lf", &origin_x);
    fscanf(file, "%lf", &origin_y);
    fscanf(file, "%lf", &origin_z);
    fscanf(file, "%lf", &velocity_x);
    fscanf(file, "%lf", &velocity_y);
    fscanf(file, "%lf", &velocity_z);
    fclose(file);

    *omega = Omega[0];

    Message0("\n\nValue of Omega= %lf'\n", Omega[0]);
    Message0("\n\nValue of axis_x= %lf'\n", axis_x);
    Message0("\n\nValue of axis_y= %lf'\n", axis_y);
    Message0("\n\nValue of axis_z= %lf'\n", axis_z);
    Message0("\n\nValue of origin_x= %lf'\n", origin_x);
    Message0("\n\nValue of origin_y= %lf'\n", origin_y);
    Message0("\n\nValue of origin_z= %lf'\n", origin_z);
    Message0("\n\nValue of velocity_x= %lf'\n", velocity_x);
    Message0("\n\nValue of velocity_y= %lf'\n", velocity_y);
    Message0("\n\nValue of velocity_z= %lf'\n", velocity_z);

    RELEASE_MEMORY(Omega);

    N3V_D(axis,=,axis_x,axis_y,axis_z);
    N3V_D(origin,=,origin_x,origin_y,origin_z);
    N3V_D (velocity,=,velocity_x,velocity_y,velocity_z);

Message0("\n\nFinished UDF 'move_zone.'\n");
return;
}<|MERGE_RESOLUTION|>--- conflicted
+++ resolved
@@ -555,19 +555,11 @@
     RELEASE_MEMORY_N(coords, ND_ND);
     RELEASE_MEMORY(ids);
 
-<<<<<<< HEAD
-/*
-#if RP_NODE
-    remove(file_name);
-#endif
-*/
-=======
     if (myid == 0) {
         sprintf(file_name, "|TMP_DIRECTORY_NAME|/nodes_update_timestep%i_thread%i.dat",
                 timestep-1, thread_id);
         remove(file_name);}
 #endif /* !RP_HOST */
->>>>>>> ca5e44db
 
     if (myid == 0) {printf("\nFinished UDF move_nodes.\n"); fflush(stdout);}
 }
