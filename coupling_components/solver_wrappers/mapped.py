--- conflicted
+++ resolved
@@ -1,12 +1,6 @@
 from coconut.tools import create_instance
 from coconut.coupling_components.component import Component
-<<<<<<< HEAD
-from coconut.coupling_components import tools
-from coconut import data_structure
-import numpy as np
-=======
 from coconut import tools
->>>>>>> 6fd806cd
 
 """ proposed changes to mapped.py
 - do initialization of mappers in Initialize method, would be more logical
@@ -37,10 +31,6 @@
         # run time
         self.run_time = 0.0
 
-        #model
-
-        self.model = data_structure.Model()
-
     def initialize(self):
         super().initialize()
 
@@ -51,85 +41,12 @@
 
         self.solver_wrapper.initialize_solution_step()
 
-        print("initialize iteration")
-        self.iteration = 0
-        print(self.iteration)
-
-        self.myArrays = {}
-        self.myArrays[self.iteration] = np.zeros((100,3))
-
-
     @tools.time_solve_solution_step
     def solve_solution_step(self, interface_input_from):
-
-        self.iteration +=1
-        print("iteration")
-        print(self.iteration)
-        # self.parameters2 =  {'model_part': 'mp_intermediate' + str(self.iteration), 'variables': ['displacement']},
-
         self.interface_input_from = interface_input_from
-        for item_input_from in self.interface_input_from.parameters:
-            print("item_input_from")
-            print(item_input_from)
-            mp_input_from = self.interface_input_from.get_model_part(item_input_from['model_part'])
-            print(mp_input_from)
-            print(item_input_from['variables'])
-            print(item_input_from['variables'][0])
-            print(item_input_from['model_part'])
-            print(mp_input_from.x0.size)
-            varia1 = self.interface_input_from.get_variable_data(item_input_from['model_part'], item_input_from['variables'][0])
-
-        for item_input_to in self.interface_input_to.parameters:
-            mp_input_to = self.interface_input_to.get_model_part(item_input_to['model_part'])
-            print("mp_input-to")
-            print(mp_input_to)
-            print(mp_input_to.x0.size)
-        #
-        #     self.model.create_model_part('intermediate_mp' + str(self.iteration), mp_input_to.x0, mp_input_to.y0, mp_input_to.z0,
-        #                                  np.arange(mp_input_to.x0.size))
-        #     parameters = [{'model_part': 'intermediate_mp'+str(self.iteration), 'variables': ['displacement']}]
-        #     self.interface_intermediate = data_structure.Interface(parameters, self.model)
-        #     self.interface_intermediate.set_variable_data('intermediate_mp' + str(self.iteration), 'displacement', np.zeros((mp_input_to.x0.size,3)))
-        #     mp_intermediate = self.interface_intermediate.get_variable_data('intermediate_mp' + str(self.iteration), 'displacement')
-        #     # print("zeros")
-        #     # print(mp_intermediate)
-        #     if self.iteration > 1:
-        #         self.interface_output_from_intermediate = self.interface_output_from.copy()
-        #         self.interface_output_from_intermediate.set_variable_data('BEAMINSIDEMOVING_nodes', 'displacement', self.myArrays[self.iteration - 1])
-        #         check = self.interface_output_from_intermediate.get_variable_data('BEAMINSIDEMOVING_nodes', 'displacement')
-        #
-        #     varia1 = self.interface_input_to.get_variable_data(item_input_to['model_part'],
-        #                                                        item_input_to['variables'][1])
-
         self.mapper_interface_input(self.interface_input_from, self.interface_input_to)
-
         self.interface_output_from = self.solver_wrapper.solve_solution_step(self.interface_input_to)
-        for item_output_from in self.interface_output_from.parameters:
-            # print("item_output_from")
-            # print(item_output_from)
-            mp_output_from = self.interface_output_from.get_model_part(item_output_from['model_part'])
-            # print(mp_output_from)
-            # print(item_output_from['variables'])
-
-            x = mp_output_from.x0
-            y = mp_output_from.y0
-
-            self.varia = self.interface_output_from.get_variable_data(item_output_from['model_part'], item_output_from['variables'][0])
-            # print('currentOne')
-            # print(self.varia)
-            self.myArrays[self.iteration] = self.varia
-            # self.varia[:,0] = np.add(self.varia[:,0], x)
-            # self.varia[:,1] = np.add(self.varia[:,1], y)
-
         self.mapper_interface_output(self.interface_output_from, self.interface_output_to)
-        for item_output_to in self.interface_output_to.parameters:
-            print("item_output_to")
-            print(item_output_to)
-            mp_output_to = self.interface_output_to.get_model_part(item_output_to['model_part'])
-            print(mp_output_to)
-            # print(item_output_to['variables'])
-            self.varia2 = self.interface_output_from.get_variable_data(item_output_from['model_part'], item_output_from['variables'][0])
-            # print(self.varia2)
         return self.interface_output_to
 
     def finalize_solution_step(self):
@@ -156,14 +73,10 @@
         # *** shouldn't this just call the underlying solver wrapper?
         return self.interface_input_from
 
-    def set_interface_input(self,interface_input_from):
+    def set_interface_input(self, interface_input_from):
         # Create input mapper
         self.interface_input_from = interface_input_from.copy()
-        print('intermediate interface_input_from')
-        print(interface_input_from)
         self.interface_input_to = self.solver_wrapper.get_interface_input()
-        print('intermediate interface input to')
-        print(self.interface_input_to)
 
         self.mapper_interface_input = create_instance(self.settings["mapper_interface_input"])
         self.mapper_interface_input.initialize(self.interface_input_from, self.interface_input_to)
