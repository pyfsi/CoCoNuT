from coconut import data_structure
from coconut.coupling_components.component import Component
from coconut.coupling_components.interface import Interface
from coconut.coupling_components import tools

import os
from os.path import join
import subprocess
import time
import numpy as np
import re


def Create(parameters):
    return SolverWrapperAbaqus614(parameters)


class SolverWrapperAbaqus614(Component):
    def __init__(self, parameters):
        super().__init__()
        # settings
        """
               settings of solver_wrappers.abaqus.614:

                    working_directory       Absolute path to working directory
                                            or relative path w.r.t current directory
                    cores                   Number of cpus to be used by Abaqus
                    input_file              Name of the Abaqus input file (located in the directory where Python is 
                                            launched)
                    dimensions              dimensionality of the problem (2 or 3)
                    arraysize               declare a sufficiently large array size for load array in FORTRAN
                    CSM_dir                 relative path to directory for the files and execution of the structural 
                                            solver 
                    ramp                    Boolean: 0 for step load, 1 for ramp load in Abaqus
                    delta_t                 Time step size
                    timestep_start          Time step from which is to be started (initial = 0)
                    surface_IDS             List of the names of the surfaces that take part in the FSI, as they are 
                                            known by Abaqus
                    interface_input         Interface for the load points and their corresponding variables (pressure,
                                            traction).
                    interface_output        Interface for the output nodes and their corresponding variable(s)
                                            displacements)
                    mp_mode                 Mode of the parallel computing (currently only THREADS is accepted)
                    save_iterations         number of time steps between consecutive saves of Abaqus-files
        """

        self.settings = parameters['settings']
        self.dir_csm = join(os.getcwd(), self.settings['working_directory'].GetString())  # *** alternative for getcwd?
        path_src = os.path.realpath(os.path.dirname(__file__))

        self.cores = self.settings['cores'].GetInt()  # number of cpus Abaqus has to use
        self.dimensions = self.settings['dimensions'].GetInt()
        if self.dimensions == 2:
            tools.Print("Warning for Axisymmetric cases:\n\tIn Abaqus these have to be constructed around the y-axis. "
                        "\n\tSwitching of x and y-coordinates might be necessary but should be accomplished by using an"
                        " appropriate mapper.", layout='warning')
        self.array_size = self.settings["arraysize"].GetInt()
        self.delta_t = self.settings["delta_t"].GetDouble()
        self.timestep_start = self.settings["timestep_start"].GetDouble()
        self.surfaceIDs = [_.GetString() for _ in self.settings['surfaceIDs'].list()]
        self.n_surfaces = len(self.surfaceIDs)
        self.thread_ids = [i for i in range(0, self.n_surfaces)]  # list(range(self.n_surfaces))?
        self.mp_mode = self.settings["mp_mode"].GetString()
        self.input_file = self.settings["input_file"].GetString()
        self.timestep = self.timestep_start
        self.iteration = None

        if "subcycling" in self.settings.keys():
            self.subcycling = self.settings["subcycling"].GetBool()
            if self.subcycling:
                self.minInc = self.settings["minInc"].GetDouble()
                self.initialInc = self.settings["initialInc"].GetDouble()
                self.maxNumInc = self.settings["maxNumInc"].GetInt()
                self.maxInc = self.settings["maxInc"].GetInt()
                self.ramp = 1 if self.settings["ramp"].GetBool() else 0
            else:
                self.maxNumInc = 1
                self.maxInc = self.delta_t
                self.ramp = 0
        else:
            self.subcycling = 0
            self.maxNumInc = 1
            self.ramp = 0

        # Upon (re)starting Abaqus needs to run USRInit.f
        # A restart requires Abaqus to be booted with a restart file

        # prepare abaqus_v6.env
        self.hostnames = []
        self.hostnames_unique = []
        with open(join(self.dir_csm, "AbaqusHosts.txt"), "r") as hostfile:
            for line in hostfile:
                self.hostnames.append(line.rstrip())
                if not line.rstrip() in self.hostnames_unique:
                    self.hostnames_unique.append(line.rstrip())
        self.hostname_replace = ""
        for hostname in self.hostnames_unique:
            self.hostname_replace += "[\'" + hostname + "\', " + str(self.hostnames.count(hostname)) + "], "
        self.hostname_replace = self.hostname_replace.rstrip(", ")
        with open(join(path_src, "abaqus_v6.env"), "r") as infile:
            with open(join(self.dir_csm, "abaqus_v6.env"), "w") as outfile:
                for line in infile:
                    line = line.replace("|HOSTNAME|", self.hostname_replace)
                    line = line.replace("|MP_MODE|", self.mp_mode)
                    line = line.replace("|PID|", str(os.getpid()))
                    line = line.replace("|PWD|", os.path.abspath(os.path.join(self.dir_csm, os.pardir)))
                    line = line.replace("|CSM_dir|", self.settings["working_directory"].GetString())
                    if "|" in line:
                        raise ValueError(f"The following line in abaqus_v6.env still contains a \"|\" after "
                                         f"substitution: \n \t{line} \n Probably a parameter was not substituted")
                    outfile.write(line)

        # Create start and restart file
        self.write_start_and_restart_inp(join(self.dir_csm, self.input_file), self.dir_csm + "/CSM_Time0.inp",
                                         self.dir_csm + "/CSM_Restart.inp")

        # Prepare Abaqus USRInit.f
        usr = "USRInit.f"
        with open(join(path_src, usr), "r") as infile:
            with open(join(self.dir_csm, "usrInit.f"), "w") as outfile:
                for line in infile:
                    line = line.replace("|dimension|", str(self.dimensions))
                    line = line.replace("|surfaces|", str(self.n_surfaces))
                    line = line.replace("|cpus|", str(self.cores))

                    # if PWD is too long then FORTRAN code can not compile so this needs special treatment
                    line = self.FORT_replace(line, "|PWD|", os.path.abspath(os.getcwd()))
                    line = self.FORT_replace(line, "|CSM_dir|", self.settings["working_directory"].GetString())
                    if "|" in line:
                        raise ValueError(f"The following line in USRInit.f still contains a \"|\" after substitution: "
                                         f"\n \t{line} \n Probably a parameter was not substituted")
                    outfile.write(line)

        # Compile Abaqus USRInit.f
        path_libusr = join(self.dir_csm, "libusr/")
        os.system("rm -rf " + path_libusr)
        os.system("mkdir " + path_libusr)
        cmd = "abaqus make library=usrInit.f directory=" + path_libusr + " >> AbaqusSolver.log 2>&1"
        commands = [cmd]
        self.run_shell(self.dir_csm, commands, name='Compile_USRInit')

        # Get loadpoints from usrInit.f
        if self.timestep_start == 0:
            cmd1 = f"export PBS_NODEFILE=AbaqusHosts.txt && unset SLURM_GTIDS"  # To get this to work on HPC?
            cmd2 = f"rm -f CSM_Time{self.timestep_start}Surface*Faces.dat CSM_Time{self.timestep_start}Surface*FacesBis.dat"
            # The output files will have a name with a higher time step  ("job=") than the input file ("input=")
            cmd3 = f"abaqus job=CSM_Time{self.timestep_start+1} input=CSM_Time{self.timestep_start} cpus=1 user=usrInit.f" \
                f" output_precision=full interactive >> AbaqusSolver.log 2>&1"
            commands = [cmd1, cmd2, cmd3]
            self.run_shell(self.dir_csm, commands, name='Abaqus_USRInit_Time0')
        else:
            cmd1 = f"export PBS_NODEFILE=AbaqusHosts.txt && unset SLURM_GTIDS"  # To get this to work on HPC?
            cmd2 = f"rm -f CSM_Time{self.timestep_start}Surface*Faces.dat CSM_Time{self.timestep_start}Surface*FacesBis.dat"
            cmd3 = f"abaqus job=CSM_Time{self.timestep_start+1} oldjob=CSM_Time{self.timestep_start} input=CSM_Restart cpus=1 user=usrInit.f" \
                f" output_precision=full interactive >> AbaqusSolver.log 2>&1"
            commands = [cmd1, cmd2, cmd3]
            self.run_shell(self.dir_csm, commands, name=f'Abaqus_USRInit_Restart')

        # prepare GetOutput.cpp
        get_output = "GetOutput.cpp"
        temp_str = ""
        for j in range(0, self.n_surfaces - 1):
            temp_str += f"\"{self.surfaceIDs[j]}\", "
        temp_str += f"\"{self.surfaceIDs[self.n_surfaces-1]}\""

        with open(join(path_src, get_output), "r") as infile:
            with open(join(self.dir_csm, get_output), "w") as outfile:
                for line in infile:
                    line = line.replace("|surfaces|", str(self.n_surfaces))
                    line = line.replace("|surfaceIDs|", temp_str)
                    line = line.replace("|dimension|", str(self.dimensions))
                    if "|" in line:
                        raise ValueError(f"The following line in GetOutput.cpp still contains a \"|\" after substitution: \n \t{line} \n Probably a parameter was not subsituted")
                    outfile.write(line)

        # compile GetOutput.cpp
        cmd = "abaqus make job=GetOutput user=GetOutput.cpp >> AbaqusSolver.log 2>&1"
        commands = [cmd]
        self.run_shell(self.dir_csm, commands, name='Compile_GetOutput')

        # Get node positions (not load points) at startTimeStep
        cmd = f"abaqus ./GetOutput.exe CSM_Time{self.timestep_start+1} 0 >> AbaqusSolver.log 2>&1"  # 0 is an argument to GetOutput.exe
        commands = [cmd]
        self.run_shell(self.dir_csm, commands, name='GetOutput_Start')

        for i in range(0, self.n_surfaces):
            path_output = f"CSM_Time{self.timestep_start+1}Surface{i}Output.dat"
            path_nodes = f"CSM_Time{self.timestep_start}Surface{i}Nodes.dat"
            cmd = f"mv {path_output} {path_nodes}"
            commands = [cmd]
            self.run_shell(self.dir_csm, commands, name='Move_Output_File_To_Node')

            # Create elements file per surface
            face_file = os.path.join(self.dir_csm, f"CSM_Time{self.timestep_start}Surface{i}Cpu0Faces.dat")
            output_file = os.path.join(self.dir_csm, f"CSM_Time{self.timestep_start}Surface{i}Elements.dat")
            self.makeElements(face_file, output_file)

        # prepare Abaqus USR.f
        usr = "USR.f"
        with open(join(path_src, usr), "r") as infile:
            with open(join(self.dir_csm, "usr.f"), "w") as outfile:
                for line in infile:
                    line = line.replace("|dimension|", str(self.dimensions))
                    line = line.replace("|arraySize|", str(self.array_size))
                    line = line.replace("|surfaces|", str(self.n_surfaces))
                    line = line.replace("|cpus|", str(self.cores))
                    line = line.replace("|ramp|", str(self.ramp))
                    line = line.replace("|deltaT|", str(self.delta_t))

                    # if PWD is too long then FORTRAN code can not compile so this needs special treatment
                    line = self.FORT_replace(line, "|PWD|", os.path.abspath(os.getcwd()))
                    line = self.FORT_replace(line, "|CSM_dir|", self.settings["working_directory"].GetString())
                    if "|" in line:
                        raise ValueError(f"The following line in USR.f still contains a \"|\" after substitution: \n \t{line} \n Probably a parameter was not subsituted")
                    outfile.write(line)

        # compile Abaqus USR.f
        os.system("rm -r " + path_libusr)  # remove libusr containing compiled USRInit.f
        os.system("mkdir " + path_libusr)
        cmd = "abaqus make library=usr.f directory=" + path_libusr + " >> AbaqusSolver.log 2>&1"
        commands = [cmd]
        self.run_shell(self.dir_csm, commands, name='Compile_USR')

### --- Create Model --- ###
        self.model = data_structure.Model()

        # create ModelParts
        for key, value in (self.settings['interface_input'].items() +
                           self.settings['interface_output'].items()):
            # add ModelPart to Model
            self.model.CreateModelPart(key)  # Can those two lines be combined in mp = self.model.CreateModelPart(key)?
            mp = self.model[key]

            # add historical variables to ModelPart
            for var_name in value.list():
                var = vars(data_structure)[var_name.GetString()]
                mp.AddNodalSolutionStepVariable(var)

            # add information to ModelPart
            bool_found = 0
            for i in range(self.n_surfaces):
                if self.surfaceIDs[i] in key:
                    mp.thread_name = self.surfaceIDs[i]
                    mp.thread_id = self.thread_ids[i]  # This is just a number from 0 to n_surfaces
                    if 'thread_id' not in dir(mp):
                        raise AttributeError(f'Could not find thread id corresponding to {key}')
                    bool_found = 1
            if bool_found == 0:
                raise AttributeError(f'Could not identify surfaceID corresponding to key {key}. Check parameter file.')

        # add Nodes to input ModelParts (load_points)
        # elements line 1 contains number of elements
        # elements line 2 contains number of load points per element
        # elements remainder contains element numbers involved in interface

        geom_min = np.array([np.Inf, np.Inf, np.Inf])
        geom_max = np.array([np.NINF, np.NINF, np.NINF])

        for key in self.settings['interface_input'].keys():
            mp = self.model[key]

            # read in elements file
            tmp = f'CSM_Time{self.timestep_start}Surface{mp.thread_id}Elements.dat'
            elem_file = join(self.dir_csm, tmp)
            elements = np.loadtxt(elem_file)

            if self.timestep_start > 0:
                tmp0 = f'CSM_Time0Surface{mp.thread_id}Elements.dat'
                elem0_file = join(self.dir_csm, tmp0)
                elements0 = np.loadtxt(elem0_file)
            elif self.timestep_start == 0:
                elements0 = elements

            n_elem = int(elements[0])
            n_lp = int(elements[1])
            if elements.shape[0]-2 != int(n_elem):
                raise ValueError(f"Number of lines ({elements.shape[0]}) in {elem_file} does not correspond with the "
                                 f"number of elements ({n_elem})")

            if int(elements0[0]) != n_elem or int(elements0[1]) != n_lp:
                raise ValueError(f"Number of load points has changed for {key}")

            # read in Faces file for load points and also file at time 0 for original positions for the mappers
            tmp = f'CSM_Time{self.timestep_start}Surface{mp.thread_id}Cpu0Faces.dat'
            faces_file = join(self.dir_csm, tmp)
            faces = np.loadtxt(faces_file)

            if self.timestep_start > 0:
                tmp0 = f'CSM_Time0Surface{mp.thread_id}Cpu0Faces.dat'
                faces0_file = join(self.dir_csm, tmp0)
                faces0 = np.loadtxt(faces0_file)
            elif self.timestep_start == 0:
                faces0 = faces

            if faces.shape[1] != self.dimensions + 2:
                raise ValueError(f'given dimension does not match coordinates')

            # get load point coordinates and ids of load points
            prev_elem = 0
            prev_lp = 0
            ids_tmp = np.zeros(n_elem*n_lp).astype(str)  # create string ids element_loadpoint
            coords_tmp = np.zeros((n_elem*n_lp, 3)).astype(float)  # Framework also requires z-coordinate which is 0.0 for 2D
            coords0_tmp = np.zeros((n_elem * n_lp, 3)).astype(float)
            for i in range(0, n_elem*n_lp):
                elem = int(faces0[i, 0])
                lp = int(faces0[i, 1])
                if elem < prev_elem:
                    raise ValueError(f"Element sequence is wrong ({elem}<{prev_elem})")
                elif elem == prev_elem and lp != prev_lp+1:
                    raise ValueError(f"Next line for same element ({elem}) does not contain next load point")
                elif elem > prev_elem and lp != 1:
                    raise ValueError(f"First line for Element ({elem}) does not contain its first load point")
                if lp > n_lp:
                    raise ValueError(f"lp ({lp}) exceeds the number of load points per element {n_lp}")

                ids_tmp[i] = f"{elem}_{lp}"
                coords0_tmp[i, :self.dimensions] = faces0[i, -self.dimensions:]  # extract last "dimensions" columns from the file
                coords_tmp[i, :self.dimensions] = faces[i, -self.dimensions:]

                prev_elem = elem
                prev_lp = lp

            # create Nodes for load points
            # Also keep track of min and max of the nodes to verify that surfaces are consistent
            mp.min = np.array([np.Inf, np.Inf, np.Inf])
            mp.max = np.array([np.NINF, np.NINF, np.NINF])  # -np.inf == np.NINF
            for i in range(ids_tmp.size):
                # Store node.X0, node.Y0 and node.Z0 for mappers
                node = mp.CreateNewNode(ids_tmp[i], coords0_tmp[i, 0], coords0_tmp[i, 1], coords0_tmp[i, 2])

                if coords0_tmp[i, 0] < mp.min[0]: mp.min[0] = coords0_tmp[i, 0]
                if coords0_tmp[i, 1] < mp.min[1]: mp.min[1] = coords0_tmp[i, 1]
                if coords0_tmp[i, 2] < mp.min[2]: mp.min[2] = coords0_tmp[i, 2]
                if coords0_tmp[i, 0] > mp.max[0]: mp.max[0] = coords0_tmp[i, 0]
                if coords0_tmp[i, 1] > mp.max[1]: mp.max[1] = coords0_tmp[i, 1]
                if coords0_tmp[i, 2] > mp.max[2]: mp.max[2] = coords0_tmp[i, 2]

            # Find the bounding box of the complete structure based on the interface_input
            if mp.min[0] < geom_min[0]: geom_min[0] = mp.min[0]
            if mp.min[1] < geom_min[1]: geom_min[1] = mp.min[1]
            if mp.min[2] < geom_min[2]: geom_min[2] = mp.min[2]
            if mp.max[0] > geom_max[0]: geom_max[0] = mp.max[0]
            if mp.max[1] > geom_max[1]: geom_max[1] = mp.max[1]
            if mp.max[2] > geom_max[2]: geom_max[2] = mp.max[2]

        # add Nodes to output ModelParts (surface_points)
        # first line is a header, remaining lines are x, y (and z) coordinates
        # Abaqus does not use node ids but maintains the output order
        for key in self.settings['interface_output'].keys():
            mp = self.model[key]
            # read in Nodes0 file for mapper and Nodes file for surface node positions
            tmp = f'CSM_Time{self.timestep_start}Surface{mp.thread_id}Nodes.dat'
            nodes_file = join(self.dir_csm, tmp)
            nodes = np.loadtxt(nodes_file, skiprows=1)
            if self.timestep_start > 0:
                tmp0 = f'CSM_Time0Surface{mp.thread_id}Nodes.dat'
                nodes0_file = join(self.dir_csm, tmp0)
                nodes0 = np.loadtxt(nodes0_file, skiprows=1)
            elif self.timestep_start == 0:
                nodes0 = nodes

            if nodes.shape[1] != self.dimensions:
                raise ValueError(f'given dimension does not match coordinates')

            # get surface node coordinates and ids
            n_nodes = nodes.shape[0]
            n_nodes0 = nodes0.shape[0]
            if n_nodes != n_nodes0:
                raise ValueError(f"Number of interface nodes has changed for {key}")

            ids_tmp = np.zeros(n_nodes).astype(str)

            coords_tmp = np.zeros((n_nodes, 3)).astype(float)  # Framework also requires z-coordinate which is 0.0 for 2D
            coords0_tmp = np.zeros((n_nodes, 3)).astype(float)

            for i in range(0, n_nodes):
                ids_tmp[i] = str(i)
                coords_tmp[i, :self.dimensions] = nodes[i, :]
                coords0_tmp[i, :self.dimensions] = nodes0[i, :]

            # create Nodes for surface points
            # Also keep track of min and max of the nodes to verify that surfaces are consistent
            mp.min = np.array([np.Inf, np.Inf, np.Inf])
            mp.max = np.array([np.NINF, np.NINF, np.NINF])
            for i in range(ids_tmp.size):
                node = mp.CreateNewNode(ids_tmp[i], coords0_tmp[i, 0], coords0_tmp[i, 1], coords0_tmp[i, 2])

                if coords0_tmp[i, 0] < mp.min[0]: mp.min[0] = coords0_tmp[i, 0]
                if coords0_tmp[i, 1] < mp.min[1]: mp.min[1] = coords0_tmp[i, 1]
                if coords0_tmp[i, 2] < mp.min[2]: mp.min[2] = coords0_tmp[i, 2]
                if coords0_tmp[i, 0] > mp.max[0]: mp.max[0] = coords0_tmp[i, 0]
                if coords0_tmp[i, 1] > mp.max[1]: mp.max[1] = coords0_tmp[i, 1]
                if coords0_tmp[i, 2] > mp.max[2]: mp.max[2] = coords0_tmp[i, 2]

            # Check the bounding boxes for input interface versus output interface
            # This will be based on the original coordinates at time 0
            tol_center = 0.02
            tol_BB = 0.1
            tol_geom = 0.01
            AR_plane = 1e-08
            abs_tol_plane = 1e-06

            # Find corresponding Input modelpart based on thread_id
            bool_corresponds = 0
            for key_temp in self.settings['interface_input'].keys():
                mp_temp = self.model[key_temp]
                if mp_temp.thread_id == mp.thread_id:
                    mp_input = mp_temp
                    bool_corresponds = 1
                    break
            if bool_corresponds == 0:
                raise ValueError(f"Found no interface_input object corresponding to the interface_output object ({key})")
            else:
                diff_Out = mp.max - mp.min
                diff_In = mp_input.max - mp_input.min
                ref = np.array([max(diff_Out[0], diff_In[0]), max(diff_Out[1], diff_In[1]),
                                max(diff_Out[2], diff_In[2])])
                geom_diff = geom_max-geom_min
                for i in range(0, self.dimensions):
                    if self.dimensions == 3:
                        bool_A = ref[i] < AR_plane*ref[i-1] and ref[i] < AR_plane*ref[i-2]  # Identifies as plane perpendicular to coordinate direction
                        bool_B = (geom_diff[i] < AR_plane*geom_diff[i-1] and geom_diff[i] < AR_plane*geom_diff[i-2])
                    elif self.dimensions == 2:
                        bool_A = ref[i] < AR_plane*ref[(i+1) % 2]  # Identifies as plane perpendicular to coordinate direction
                        bool_B = geom_diff[i] < AR_plane*geom_diff[(i+1) % 2]

                    if bool_A:
                        if not bool_B:
                            if np.abs((mp.max[i]+mp.min[i])/2.0-(mp_input.max[i]+mp_input.min[i])/2.0) > tol_geom*geom_diff[i]:
                                tools.Print(f"Warning: The bounding box center of the input and output for the face {mp.thread_name} "
                                            f"differ by more than {tol_geom*100}% of the bounding box for the complete interface geometry in the {i}-direction", layout='red')
                                tools.Print(f"Input interface center: {(mp_input.max+mp_input.min)/2.0}")
                                tools.Print(f"Output interface center: {(mp.max + mp.min) / 2.0}")
                        else:
                            if np.abs((mp.max[i]+mp.min[i])/2.0-(mp_input.max[i]+mp_input.min[i])/2.0) > abs_tol_plane:
                                tools.Print(f"Warning: The bounding box center of the input and output for the face {mp.thread_name} "
                                            f"differ by more than {abs_tol_plane}m in the {i}-direction", layout='red')
                                tools.Print(f"Input interface center: {(mp_input.max+mp_input.min)/2.0}")
                                tools.Print(f"Output interface center: {(mp.max + mp.min) / 2.0}")
                    else:
                        if np.abs(mp.min[i]-mp_input.min[i]) > tol_BB*ref[i]:
                            tools.Print(
                                f"Warning: The minima of the bounding boxes of the input and output for {mp.thread_name} "
                                f"differ by more than {tol_BB*100}% of the corresponding bounding box in the {i}-direction", layout='red')
                            tools.Print(f"Input interface bounding box: {mp_input.min} to {mp_input.max}")
                            tools.Print(f"Output interface bounding box: {mp.min} to {mp.max}")
                        if np.abs(mp.max[i] - mp_input.max[i]) > tol_BB * ref[i]:
                            tools.Print(
                                f"Warning: The maxima of the bounding boxes of the input and output for {mp.thread_name} "
                                f"differ by more than {tol_BB*100}% of the corresponding bounding box in the {i}-direction", layout='red')
                            tools.Print(f"Input interface bounding box: {mp_input.min} to {mp_input.max}")
                            tools.Print(f"Output interface bounding box: {mp.min} to {mp.max}")
                        if np.abs((mp.max[i]+mp.min[i])/2.0 - (mp_input.max[i]+mp_input.min[i])/2.0) > tol_center * ref[i]:
                            tools.Print(
                                f"Warning: The geometric centers of the input and output for {mp.thread_name} "
                                f"differ by more than {tol_center*100}% of the corresponding bounding box in the {i}-direction", layout='red')
                            tools.Print(f"Input interface center: {(mp_input.max + mp_input.min) / 2.0}")
                            tools.Print(f"Output interface center: {(mp.max + mp.min) / 2.0}")
                            tools.Print(f"Input interface bounding box: {mp_input.min} to {mp_input.max}")
                            tools.Print(f"Output interface bounding box: {mp.min} to {mp.max}")

        # create Interfaces
        self.interface_input = Interface(self.model, self.settings['interface_input'])
        self.interface_output = Interface(self.model, self.settings['interface_output'])

        # create Variables
        self.pressure = vars(data_structure)['PRESSURE']
        self.traction = vars(data_structure)['TRACTION']
        self.displacement = vars(data_structure)['DISPLACEMENT']

        # run time
        self.run_time = 0.0

        # debug
        self.debug = False  # set on True to save copy of input and output files in every iteration

    def Initialize(self):
        super().Initialize()

    def InitializeSolutionStep(self):
        super().InitializeSolutionStep()

        self.iteration = 0
        self.timestep += 1

    @tools.TimeSolveSolutionStep
    def SolveSolutionStep(self, interface_input):
        self.iteration += 1

        # store incoming loads
        self.interface_input.SetPythonList(interface_input.GetPythonList())

        # write loads (from interface data to a file that will be read by USR.f
        self.write_loads()

        # copy input data for debugging
        if self.debug:
            for key in self.settings['interface_input'].keys():
                mp = self.model[key]
                tmp = f"CSM_Time{self.timestep}Surface{mp.thread_id}Cpu0Input.dat"
                tmp2 = f"CSM_Time{self.timestep}Surface{mp.thread_id}Cpu0Input_Iter{self.iteration}.dat"
                cmd = f"cp {join(self.dir_csm, tmp)} {join(self.dir_csm, tmp2)}"
                os.system(cmd)

        # Run Abaqus and check for (licensing) errors
        bool_completed = 0
        attempt = 0
        while not bool_completed and attempt < 10000:
            attempt += 1
            if attempt > 1:
                tools.Print(f"Warning attempt {attempt-1} in AbaqusSolver failed, new attempt in one minute", layout='warning')
                time.sleep(60)
                tools.Print(f"Starting attempt {attempt}")
            if self.timestep == 1:
                cmd1 = f"export PBS_NODEFILE=AbaqusHosts.txt && unset SLURM_GTIDS"
                cmd2 = f"abaqus job=CSM_Time{self.timestep} input=CSM_Time{self.timestep - 1}" \
                    f" cpus={self.cores} user=usr.f output_precision=full interactive >> AbaqusSolver.log 2>&1"
                commands = [cmd1, cmd2]
                self.run_shell(self.dir_csm, commands, name='Abaqus_Calculate')
            else:
                cmd1 = f"export PBS_NODEFILE=AbaqusHosts.txt && unset SLURM_GTIDS"
                cmd2 = f"abaqus job=CSM_Time{self.timestep} oldjob=CSM_Time{self.timestep - 1} input=CSM_Restart" \
                    f" cpus={self.cores} user=usr.f output_precision=full interactive >> AbaqusSolver.log 2>&1"
                commands = [cmd1, cmd2]
                self.run_shell(self.dir_csm, commands, name='Abaqus_Calculate')

            # Check log for completion and or errors
            cmd = "tail -n 10 AbaqusSolver.log > Temp_log.coco"
            self.run_shell(self.dir_csm, [cmd], name='Temp_log')
            templog = os.path.join(self.dir_csm, "Temp_log.coco")
            bool_lic = 1
            with open(templog, "r") as fp:
                for line in fp:
                    if any(x in line for x in ["Licensing error", "license error", "Error checking out Abaqus license"]):
                        bool_lic = 0
            if not bool_lic:
                tools.Print("Abaqus licensing error", layout='fail')
            elif "COMPLETED" in line:  # Check final line for completed
                bool_completed = 1
            elif bool_lic:  # Final line did not contain "COMPLETED" but also no licensing error detected
                raise RuntimeError("Abaqus did not COMPLETE, unclassified error, see AbaqusSolver.log for extra information")

            # Append additional information to log file
            cmd = f"tail -n 23 CSM_Time{self.timestep}.msg | head -n 15 | sed -e \'s/^[ \\t]*//\' >> AbaqusSolver.log 2>&1"
            self.run_shell(self.dir_csm, [cmd], name='Append_log')

        # Write Abaqus output
        cmd = f"abaqus ./GetOutput.exe CSM_Time{self.timestep} 1 >> AbaqusSolver.log 2>&1"
        self.run_shell(self.dir_csm, [cmd], name='GetOutput')

        # Read Abaqus output data
        for key in self.settings['interface_output'].keys():
            mp = self.model[key]
            # read in Nodes file for surface nodes
            tmp = f"CSM_Time{self.timestep}Surface{mp.thread_id}Output.dat"
            disp_file = join(self.dir_csm, tmp)
            disp = np.loadtxt(disp_file, skiprows=1)

            # copy output data for debugging
            if self.debug:
                tmp2 = f"CSM_Time{self.timestep}Surface{mp.thread_id}Output_Iter{self.iteration}.dat"
                cmd = f"cp {disp_file} {join(self.dir_csm,tmp2)}"
                os.system(cmd)

            if disp.shape[1] != self.dimensions:
                raise ValueError(f"given dimension does not match coordinates")

            # get surface node displacements
            n_nodes = disp.shape[0]
            if n_nodes != mp.NumberOfNodes():
                raise ValueError("number of nodes does not match size of data")

            ids_tmp = np.array(range(0, n_nodes)).astype(int).astype(str)
            disp_tmp = np.zeros((n_nodes, 3))  # also require z-input for 2D cases
            disp_tmp[:, :self.dimensions] = disp

            index = 0
            for node in mp.Nodes:
                if ids_tmp[index] != node.Id:
                    raise ValueError(f"node IDs do not match: {ids_tmp[index]}, {node.Id}")

                node.SetSolutionStepValue(self.displacement, 0, disp_tmp[index, :].tolist())
                index += 1

        return self.interface_output

    def FinalizeSolutionStep(self):
        super().FinalizeSolutionStep()
        if self.timestep and (self.timestep-1) % self.settings['save_iterations'].GetInt():
            to_be_removed_suffix = [".com", ".dat", ".mdl", ".msg", ".odb", ".prt", ".res", ".sim", ".sta", ".stt",
                                    "Surface0Cpu0Input.dat", "Surface0Output.dat"]
            cmd = []
            for suffix in to_be_removed_suffix:
                cmd.append(f"rm CSM_Time{self.timestep - 1}{suffix}")
            self.run_shell(self.dir_csm, cmd, name="Remove_previous")

    def Finalize(self):
        super().Finalize()

    def GetInterfaceInput(self):
        return self.interface_input.deepcopy()

    def SetInterfaceInput(self):
        Exception("This solver interface provides no mapping.")

    def GetInterfaceOutput(self):
        return self.interface_output.deepcopy()

    def SetInterfaceOutput(self):
        Exception("This solver interface provides no mapping.")

    def makeElements(self, face_file, output_file):
        firstLoop = 1
        # element = 0
        element_prev = -1
        # point = 0
        point_prev = -1
        element_0 = -1
        point_0 = -1
        count = 0
        element_str = ""

        with open(face_file, 'r') as file:
            for line in file:
                values = line.strip().split()
                element = int(values[0])
                point = int(values[1])
                if element == element_0 and point == point_0:
                    break
                if element == element_prev:
                    if point == point_prev + 1:
                        point_prev = point
                    else:
                        raise ValueError(f"loadpoint number increases by more than one per line for element {element}")
                else:
                    if point == 1:
                        point_prev = point
                        element_prev = element
                        element_str += str(element) + "\n"
                        count += 1
                        if firstLoop:  # Faces contains all values multiple times, but we only want it once
                            element_0 = element
                            point_0 = point
                            firstLoop = 0
                    else:
                        raise ValueError(f"loadpoint number does not start at 1 for element {element}")

        element_str = f"{count}\n{point_prev}\n" + element_str
        with open(output_file, "w") as file:
            file.write(element_str)

    def run_shell(self, work_dir, commands, wait=True, name='script', delete=True):
        script = f'{work_dir}/{name}.sh'
        with open(script, 'w') as file:
            file.write('#!/bin/bash\n')
            file.write(f'cd {work_dir}\n')
            for line in commands:
                file.write(line + '\n')
        os.chmod(script, 0o700)
        if wait:
            p = subprocess.call(script, shell=True)
        else:
            p = subprocess.Popen(script, shell=True)
        if delete:
            os.system("rm " + script)
        return p

    def FORT_replace(self, line, orig, new):
        """The length of a line in FORTRAN 77 is limited, replacing working directories can exceed this limit.
        This functions splits these strings over multiple lines."""

        ampersand_location = 6
        char_limit = 72

        if "|" in line:
            temp = line.replace(orig, new)
            N = len(temp)

            if N > char_limit:
                count = 0
                line = ""
                line += temp[0:char_limit] + "\n"
                count += char_limit
                while count < N:
                    temp_string = temp[count:count + char_limit - ampersand_location]
                    n = len(temp_string)
                    count += n
                    if count < N:  # need to append an additional new line
                        line += "     &" + temp_string + "\n"
                    else:
                        line += "     &" + temp_string
            else:
                line = temp

        return line

    def write_start_and_restart_inp(self, input_file, output_file, restart_file):
        bool_restart = 0

        rf = open(restart_file, "w")
        of = open(output_file, "w")

        rf.write("*HEADING \n")
        rf.write("*RESTART, READ \n")

        with open(input_file) as f:
            line = f.readline()
            while line:
                if "*step" in line.lower():
                    contents = line.split(",")  # Split string on commas
                    line_new = ''
                    for s in contents:
                        if s.strip().startswith("inc="):
                            numbers = re.findall("\d+", s)
                            if (not self.subcycling) and int(numbers[0]) != 1:
                                raise NotImplementedError(f"inc={numbers[0]}: subcycling was not requested but maxNumInc > 1.")
                            else:
                                line_new += f" inc={self.maxNumInc},"
                        else:
                            line_new += s+","
                    line_new = line_new[:-1]+"\n"  # Remove the last added comma and add a newline

                    of.write(line_new)
                    if bool_restart:
                        rf.write(line_new)
                    line = f.readline()
                elif "*dynamic" in line.lower():
                    contents = line.split(",")
                    for s in contents:
                        if "application" in s.lower():
                            contents_B = s.split("=")
                            app = contents_B[1].lower().strip()
                            if app == "quasi-static" or app == "moderate dissipation":
                                if not self.subcycling:
                                    line_2 = f"{self.delta_t}, {self.delta_t},\n"
                                else:
                                    line_2 = f"{self.initialInc}, {self.delta_t}, {self.minInc}, {self.maxInc}\n"
                            else:
                                raise NotImplementedError(
                                    f"{contents_B[1]} not available: Currently only quasi-static and moderate dissipation are implemented for the Abaqus wrapper")
                    of.write(line)
                    if bool_restart:
                        rf.write(line)
                    f.readline()  # need to skip the next line
                    of.write(line_2)  # Change the time step in the Abaqus step
                    if bool_restart:
                        rf.write(line_2)  # Change the time step in the Abaqus step (restart-file)
                    line = f.readline()
                elif "*static" in line.lower():
                    of.write(line)
                    if bool_restart:
                        rf.write(line)
                    f.readline()  # need to skip the next line
                    if not self.subcycling:
                        raise NotImplementedError("Only Static with subcycling is implemented for the Abaqus wrapper")
                    line_2 = f"{self.initialInc}, {self.delta_t}, {self.minInc}, {self.maxInc}\n"
                    f.readline()
                    of.write(line_2)  # Change the time step in the Abaqus step
                    if bool_restart:
                        rf.write(line_2)  # Change the time step in the Abaqus step (restart-file)
                    line = f.readline()
                else:
                    of.write(line)
                    if bool_restart:
                        rf.write(line)
                    line = f.readline()
                if "** --"in line:
                    bool_restart = 1
        rf.close()
        of.close()

    def write_loads(self):
        for key in self.settings['interface_input'].keys():
            mp = self.model[key]
            tmp = f'CSM_Time{self.timestep}Surface{mp.thread_id}Cpu0Input.dat'

            file_name = join(self.dir_csm, tmp)
            with open(file_name, 'w') as file:
                file.write(f'{mp.NumberOfNodes()}\n')
                for node in mp.Nodes:
                    pressure = node.GetSolutionStepValue(self.pressure)
                    traction = node.GetSolutionStepValue(self.traction)
                    if self.dimensions == 2:
                        file.write(f'{pressure:27.17e}{traction[0]:27.17e}{traction[1]:27.17e}\n')
                    else:
                        file.write(f'{pressure:27.17e}{traction[0]:27.17e}{traction[1]:27.17e}{traction[2]:27.17e}\n')

<<<<<<< HEAD
            # Start of a simulation with ramp, needs an initial load at time 0
            if self.iteration == 1 and self.timestep == 1 and self.ramp == 1:
                cmd = f"cp CSM_Time{self.timestep}Surface{mp.thread_id}Cpu0Input.dat CSM_Time{self.timestep-1}Surface{mp.thread_id}Cpu0Input.dat"
                self.run_shell(self.dir_csm, [cmd], name='GetOutput')
=======
            # Start of a simulation with ramp, needs an initial load at time 0: set at zero load
            if self.iteration == 1 and self.timestep == 1 and self.ramp:
                tmp = f'CSM_Time{self.timestep-1}Surface{mp.thread_id}Cpu0Input.dat'
                file_name = join(self.dir_csm, tmp)
                with open(file_name, 'w') as file:
                    file.write(f'{mp.NumberOfNodes()}\n')
                    for _ in mp.Nodes:
                        if self.dimensions == 2:
                            file.write(f'{0:27.17e}{0:27.17e}{0:27.17e}\n')
                        else:
                            file.write(f'{0:27.17e}{0:27.17e}{0:27.17e}{0:27.17e}\n')
>>>>>>> bc0b4a39
<|MERGE_RESOLUTION|>--- conflicted
+++ resolved
@@ -785,15 +785,9 @@
                     else:
                         file.write(f'{pressure:27.17e}{traction[0]:27.17e}{traction[1]:27.17e}{traction[2]:27.17e}\n')
 
-<<<<<<< HEAD
-            # Start of a simulation with ramp, needs an initial load at time 0
-            if self.iteration == 1 and self.timestep == 1 and self.ramp == 1:
-                cmd = f"cp CSM_Time{self.timestep}Surface{mp.thread_id}Cpu0Input.dat CSM_Time{self.timestep-1}Surface{mp.thread_id}Cpu0Input.dat"
-                self.run_shell(self.dir_csm, [cmd], name='GetOutput')
-=======
             # Start of a simulation with ramp, needs an initial load at time 0: set at zero load
             if self.iteration == 1 and self.timestep == 1 and self.ramp:
-                tmp = f'CSM_Time{self.timestep-1}Surface{mp.thread_id}Cpu0Input.dat'
+                tmp = f'CSM_Time{self.timestep - 1}Surface{mp.thread_id}Cpu0Input.dat'
                 file_name = join(self.dir_csm, tmp)
                 with open(file_name, 'w') as file:
                     file.write(f'{mp.NumberOfNodes()}\n')
@@ -801,5 +795,4 @@
                         if self.dimensions == 2:
                             file.write(f'{0:27.17e}{0:27.17e}{0:27.17e}\n')
                         else:
-                            file.write(f'{0:27.17e}{0:27.17e}{0:27.17e}{0:27.17e}\n')
->>>>>>> bc0b4a39
+                            file.write(f'{0:27.17e}{0:27.17e}{0:27.17e}{0:27.17e}\n')