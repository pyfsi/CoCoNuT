--- conflicted
+++ resolved
@@ -15,41 +15,35 @@
         self.dataprev = None
         self.order = None
 
-    def Initialize(self, x):
-        super().Initialize()
+    def initialize(self, x):
+        super().initialize()
 
         self.dataprev = [x.get_interface_data()]
 
-    def InitializeSolutionStep(self):
-        super().InitializeSolutionStep()
+    def initialize_solution_step(self):
+        super().initialize_solution_step()
 
         self.updated = False
 
-    def FinalizeSolutionStep(self):
-        super().FinalizeSolutionStep()
+    def finalize_solution_step(self):
+        super().finalize_solution_step()
         if not self.updated:
             raise Exception("Not updated")
 
-<<<<<<< HEAD
-    def linear(self, x_in):
-        #x = x_in.deepcopy() ##TODO: do we need this
-        x = x_in
-=======
-    def Constant(self, x_in):
-        x = x_in.deepcopy()
+    def constant(self, x_in):
+        x = x_in.copy()
         if not self.updated:
             y = self.dataprev[0]
-            x.SetNumpyArray(y)
+            x.set_interface_data(y)
             return x
         else:
             raise Exception("Already updated")
 
-    def Linear(self, x_in):
-        x = x_in.deepcopy()
->>>>>>> e1b9c964
+    def linear(self, x_in):
+        x = x_in.copy()
         if not self.updated:
             if len(self.dataprev) == 1:
-                raise Exception("Not sufficient information for linear extrapolation")
+                y = self.dataprev[0]
             else:
                 y = 2 * self.dataprev[0] - self.dataprev[1]
             x.set_interface_data(y)
@@ -58,8 +52,7 @@
             raise Exception("Already updated")
 
     def quadratic(self, x_in):
-        # x = x_in.deepcopy() ##TODO: do we need this
-        x = x_in
+        x = x_in.copy()
         if not self.updated:
             if len(self.dataprev) < 3:
                 raise Exception("Not sufficient information for quadratic extrapolation")
@@ -70,8 +63,7 @@
             raise Exception("Already updated")
 
     def legacy(self, x_in):
-        # x = x_in.deepcopy() ##TODO: do we need this
-        x = x_in
+        x = x_in.copy()
         if not self.updated:
             if len(self.dataprev) < 3:
                 raise Exception("Not sufficient information for quadratic extrapolation")
@@ -82,8 +74,7 @@
             raise Exception("Already updated")
 
     def cubic(self, x_in):
-        # x = x_in.deepcopy() ##TODO: do we need this
-        x = x_in
+        x = x_in.copy()
         if not self.updated:
             if len(self.dataprev) < 4:
                 raise Exception("Not sufficient information for cubic extrapolation")
@@ -96,7 +87,7 @@
     def predict(self, x):
         pass
 
-    def Update(self, x):
+    def update(self, x):
         if not self.updated:
             self.dataprev = [x.get_interface_data()] + self.dataprev
             if len(self.dataprev) > self.order + 1:
