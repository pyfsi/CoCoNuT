from coconut.coupling_components import tools
from coconut.coupling_components.tools import create_instance
from coconut.coupling_components.component import Component

import numpy as np
import time
import pickle
import json


def create(parameters):
    return CoupledSolverGaussSeidel(parameters)


class CoupledSolverGaussSeidel(Component):
    def __init__(self, parameters):
        super().__init__()

        self.parameters = parameters
        self.settings = parameters["settings"]

        self.timestep_start = self.settings["timestep_start"]  # Time step where calculation is started
        self.n = self.timestep_start  # Time step
        self.delta_t = self.settings["delta_t"]  # Time step size

        self.predictor = create_instance(self.parameters["predictor"])
        self.convergence_criterion = create_instance(self.parameters["convergence_criterion"])
        self.solver_wrappers = []
        for index in range(2):
            # Add timestep_start and delta_t to solver_wrapper settings
            parameters = self.parameters["solver_wrappers"][index]
            if parameters["type"] == "solver_wrappers.mapped":
                settings = parameters["settings"]["solver_wrapper"]["settings"]
            else:
                settings = parameters["settings"]

            for key in ["timestep_start", "delta_t"]:
                if key in settings:
                    tools.Print(f'WARNING: parameter "{key}" is defined multiple times in JSON file', layout='warning')
                    settings.RemoveValue(key)
                settings[key] = self.settings[key]

            self.solver_wrappers.append(create_instance(parameters))

        self.components = [self.predictor, self.convergence_criterion, self.solver_wrappers[0], self.solver_wrappers[1]]

        self.x = None
        self.y = None
        self.iteration = None  # Iteration
        self.solver_level = 0  # 0 is main solver (time step is printed)

        self.start_time = None
        self.elapsed_time = None
        self.iterations = []
        if self.settings.Has("save_results"):
            # Set True in order to save for every iteration
            self.save_results = self.settings["save_results"]
        else:
            self.save_results = False
        if self.save_results:
            self.complete_solution_x = None
            self.complete_solution_y = None
            self.residual = []
            if self.settings.Has("name"):
                self.case_name = self.settings["name"]  # case name
            else:
                self.case_name = "results"

    def Initialize(self):
        super().Initialize()

        for component in self.components[1:]:
            component.Initialize()

        # Construct mappers if required
        index_mapped = None
        index_other = None
        for i in range(2):
            type = self.parameters["solver_wrappers"][i]["type"]
            if type == "solver_wrappers.mapped":
                index_mapped = i
            else:
                index_other = i
        if index_other is None:
            raise ValueError("Not both solvers may be mapped solvers.")
        if index_mapped is not None:
            # Construct input mapper
            interface_input_from = self.solver_wrappers[index_other].GetInterfaceOutput()
            self.solver_wrappers[index_mapped].SetInterfaceInput(interface_input_from)

            # Construct output mapper
            interface_output_to = self.solver_wrappers[index_other].GetInterfaceInput()
            self.solver_wrappers[index_mapped].SetInterfaceOutput(interface_output_to)

        # Initialize variables
        self.x = self.solver_wrappers[1].GetInterfaceOutput()
        self.y = self.solver_wrappers[0].GetInterfaceOutput()
        self.predictor.Initialize(self.x)

        if self.save_results:
            self.complete_solution_x = self.x.get_interface_data().reshape(-1, 1)
            self.complete_solution_y = self.y.get_interface_data().reshape(-1, 1)
        self.start_time = time.time()

    def InitializeSolutionStep(self):
        super().InitializeSolutionStep()

        for component in self.components:
            component.InitializeSolutionStep()

        self.n += 1  # Increment time step
        self.iteration = 0

        # Print time step
        if not self.solver_level:
            self.PrintHeader()

        if self.save_results:
            self.residual.append([])

    def SolveSolutionStep(self):
        # Initial value
        self.x = self.predictor.predict(self.x)
        # First coupling iteration
        y = self.solver_wrappers[0].SolveSolutionStep(self.x.copy())
        self.y = y.copy()
        xt = self.solver_wrappers[1].SolveSolutionStep(y)
        r = xt - self.x
        self.FinalizeIteration(r)
        # Coupling iteration loop
        while not self.convergence_criterion.IsSatisfied():
            self.x += r
            y = self.solver_wrappers[0].SolveSolutionStep(self.x)
            self.y = y.copy()
            xt = self.solver_wrappers[1].SolveSolutionStep(y)
            r = xt - self.x
            self.FinalizeIteration(r)

    def FinalizeIteration(self, r):
        self.iteration += 1
        self.convergence_criterion.Update(r)
        # Print iteration information
<<<<<<< HEAD
        norm = np.linalg.norm(r.get_interface_data())
        out = f"{self.iteration:<9d}\t{norm:<22.17e}"
        tools.Print(' │' * self.solver_level, out)
=======
        self.PrintInfo(r)
>>>>>>> e1b9c964

        if self.save_results:
            self.residual[self.n - 1].append(np.linalg.norm(r.get_interface_data()))

    def FinalizeSolutionStep(self):
        super().FinalizeSolutionStep()

        self.iterations.append(self.iteration)
        if self.save_results:
            self.complete_solution_x = np.hstack((self.complete_solution_x, self.x.get_interface_data().reshape(-1, 1)))
            self.complete_solution_y = np.hstack((self.complete_solution_y, self.y.get_interface_data().reshape(-1, 1)))

        self.predictor.Update(self.x)
        for component in self.components:
            component.FinalizeSolutionStep()

    def OutputSolutionStep(self):
        super().OutputSolutionStep()

        for component in self.components:
            component.OutputSolutionStep()

    def Finalize(self):
        super().Finalize()

        if self.solver_level == 0:
            out = f"╔═══════════════════════════════════════════════════════════════════════════════\n" \
                  f"║\tSummary\n" \
                  f"╠═══════════════════════════════════════════════════════════════════════════════"
            tools.Print(out)

        for component in self.components:
            component.Finalize()

        self.elapsed_time = time.time() - self.start_time
        self.PrintSummary()
        if self.save_results:
            output = {"solution_x": self.complete_solution_x, "solution_y": self.complete_solution_y,
                      "interface_x": self.x, "interface_y": self.y, "iterations": self.iterations,
                      "time": self.elapsed_time, "residual": self.residual, "delta_t": self.delta_t,
                      "timestep_start": self.timestep_start}
            pickle.dump(output, open(self.case_name + '.pickle', 'wb'))

    def PrintSummary(self):
        solver_run_times = []
        pre = '║' + ' │' * self.solver_level
        out = ""
        if self.solver_level == 0:
            out += f"{pre}Elapsed time: {self.elapsed_time:0.3f}s\n"
        out += f"{pre}Percentage of total calculation time:\n"
        for solver in self.solver_wrappers:
            solver_run_times.append(solver.run_time / self.elapsed_time * 100)
            out += f"{pre}\t{solver.__class__.__name__}: {solver_run_times[-1]:0.1f}%\n"
            if solver.__class__.__name__ == "SolverWrapperMapped":
                out += f"{pre}\t└─{solver.solver_wrapper.__class__.__name__}: " \
                       f"{solver.solver_wrapper.run_time / self.elapsed_time * 100:0.1f}%\n"
        if self.solver_level == 0:
            out += f"{pre}\tCoupling: {100 - sum(solver_run_times):0.1f}%\n"
        out += f"{pre}Average number of iterations per time step: {np.array(self.iterations).mean():0.2f}"
        if self.solver_level == 0:
            out += f"\n╚═══════════════════════════════════════════════════════════════════════════════"
        tools.Print(out)

    def PrintHeader(self):
        header = f"════════════════════════════════════════════════════════════════════════════════\n" \
                 f"\tTime step {self.n}\n" \
                 f"════════════════════════════════════════════════════════════════════════════════\n" \
                 f"Iteration\tNorm residual"
        tools.Print(header)

    def PrintInfo(self, r):
        norm = np.linalg.norm(r.GetNumpyArray())
        info = f"{self.iteration:<16d}{norm:<28.17e}"
        tools.Print(' │' * self.solver_level, info)

    def Check(self):
        super().Check()

        for component in self.components:
            component.Check()

    def PrintComponentsInfo(self, pre):
        tools.Print(pre, "The coupled solver ", self.__class__.__name__, " has the following components:")
        tools.PrintComponentsInfo(pre, self.components)<|MERGE_RESOLUTION|>--- conflicted
+++ resolved
@@ -36,7 +36,7 @@
 
             for key in ["timestep_start", "delta_t"]:
                 if key in settings:
-                    tools.Print(f'WARNING: parameter "{key}" is defined multiple times in JSON file', layout='warning')
+                    tools.print(f'WARNING: parameter "{key}" is defined multiple times in JSON file', layout='warning')
                     settings.RemoveValue(key)
                 settings[key] = self.settings[key]
 
@@ -66,11 +66,11 @@
             else:
                 self.case_name = "results"
 
-    def Initialize(self):
-        super().Initialize()
+    def initialize(self):
+        super().initialize()
 
         for component in self.components[1:]:
-            component.Initialize()
+            component.initialize()
 
         # Construct mappers if required
         index_mapped = None
@@ -95,94 +95,94 @@
         # Initialize variables
         self.x = self.solver_wrappers[1].GetInterfaceOutput()
         self.y = self.solver_wrappers[0].GetInterfaceOutput()
-        self.predictor.Initialize(self.x)
+        self.predictor.initialize(self.x)
 
         if self.save_results:
             self.complete_solution_x = self.x.get_interface_data().reshape(-1, 1)
             self.complete_solution_y = self.y.get_interface_data().reshape(-1, 1)
         self.start_time = time.time()
 
-    def InitializeSolutionStep(self):
-        super().InitializeSolutionStep()
-
-        for component in self.components:
-            component.InitializeSolutionStep()
+    def initialize_solution_step(self):
+        super().initialize_solution_step()
+
+        for component in self.components:
+            component.initialize_solution_step()
 
         self.n += 1  # Increment time step
         self.iteration = 0
 
         # Print time step
         if not self.solver_level:
-            self.PrintHeader()
+            out = f"════════════════════════════════════════════════════════════════════════════════\n" \
+                  f"\tTime step {self.n}\n" \
+                  f"════════════════════════════════════════════════════════════════════════════════\n" \
+                  f"Iteration\tNorm residual"
+            tools.print(out)
 
         if self.save_results:
             self.residual.append([])
 
-    def SolveSolutionStep(self):
+    def solve_solution_step(self):
         # Initial value
         self.x = self.predictor.predict(self.x)
         # First coupling iteration
-        y = self.solver_wrappers[0].SolveSolutionStep(self.x.copy())
+        y = self.solver_wrappers[0].solve_solution_step(self.x.copy())
         self.y = y.copy()
-        xt = self.solver_wrappers[1].SolveSolutionStep(y)
+        xt = self.solver_wrappers[1].solve_solution_step(y)
         r = xt - self.x
-        self.FinalizeIteration(r)
+        self.finalize_Iteration(r)
         # Coupling iteration loop
-        while not self.convergence_criterion.IsSatisfied():
+        while not self.convergence_criterion.is_satisfied():
             self.x += r
-            y = self.solver_wrappers[0].SolveSolutionStep(self.x)
+            y = self.solver_wrappers[0].solve_solution_step(self.x)
             self.y = y.copy()
-            xt = self.solver_wrappers[1].SolveSolutionStep(y)
+            xt = self.solver_wrappers[1].solve_solution_step(y)
             r = xt - self.x
-            self.FinalizeIteration(r)
-
-    def FinalizeIteration(self, r):
+            self.finalize_Iteration(r)
+
+    def finalize_Iteration(self, r):
         self.iteration += 1
-        self.convergence_criterion.Update(r)
+        self.convergence_criterion.update(r)
         # Print iteration information
-<<<<<<< HEAD
         norm = np.linalg.norm(r.get_interface_data())
         out = f"{self.iteration:<9d}\t{norm:<22.17e}"
-        tools.Print(' │' * self.solver_level, out)
-=======
-        self.PrintInfo(r)
->>>>>>> e1b9c964
+        tools.print(' │' * self.solver_level, out)
 
         if self.save_results:
             self.residual[self.n - 1].append(np.linalg.norm(r.get_interface_data()))
 
-    def FinalizeSolutionStep(self):
-        super().FinalizeSolutionStep()
+    def finalize_solution_step(self):
+        super().finalize_solution_step()
 
         self.iterations.append(self.iteration)
         if self.save_results:
             self.complete_solution_x = np.hstack((self.complete_solution_x, self.x.get_interface_data().reshape(-1, 1)))
             self.complete_solution_y = np.hstack((self.complete_solution_y, self.y.get_interface_data().reshape(-1, 1)))
 
-        self.predictor.Update(self.x)
-        for component in self.components:
-            component.FinalizeSolutionStep()
-
-    def OutputSolutionStep(self):
-        super().OutputSolutionStep()
-
-        for component in self.components:
-            component.OutputSolutionStep()
-
-    def Finalize(self):
-        super().Finalize()
+        self.predictor.update(self.x)
+        for component in self.components:
+            component.finalize_solution_step()
+
+    def output_solution_step(self):
+        super().output_solution_step()
+
+        for component in self.components:
+            component.output_solution_step()
+
+    def finalize(self):
+        super().finalize()
 
         if self.solver_level == 0:
             out = f"╔═══════════════════════════════════════════════════════════════════════════════\n" \
                   f"║\tSummary\n" \
                   f"╠═══════════════════════════════════════════════════════════════════════════════"
-            tools.Print(out)
-
-        for component in self.components:
-            component.Finalize()
+            tools.print(out)
+
+        for component in self.components:
+            component.finalize()
 
         self.elapsed_time = time.time() - self.start_time
-        self.PrintSummary()
+        self.print_summary()
         if self.save_results:
             output = {"solution_x": self.complete_solution_x, "solution_y": self.complete_solution_y,
                       "interface_x": self.x, "interface_y": self.y, "iterations": self.iterations,
@@ -190,7 +190,7 @@
                       "timestep_start": self.timestep_start}
             pickle.dump(output, open(self.case_name + '.pickle', 'wb'))
 
-    def PrintSummary(self):
+    def print_summary(self):
         solver_run_times = []
         pre = '║' + ' │' * self.solver_level
         out = ""
@@ -208,26 +208,14 @@
         out += f"{pre}Average number of iterations per time step: {np.array(self.iterations).mean():0.2f}"
         if self.solver_level == 0:
             out += f"\n╚═══════════════════════════════════════════════════════════════════════════════"
-        tools.Print(out)
-
-    def PrintHeader(self):
-        header = f"════════════════════════════════════════════════════════════════════════════════\n" \
-                 f"\tTime step {self.n}\n" \
-                 f"════════════════════════════════════════════════════════════════════════════════\n" \
-                 f"Iteration\tNorm residual"
-        tools.Print(header)
-
-    def PrintInfo(self, r):
-        norm = np.linalg.norm(r.GetNumpyArray())
-        info = f"{self.iteration:<16d}{norm:<28.17e}"
-        tools.Print(' │' * self.solver_level, info)
-
-    def Check(self):
-        super().Check()
-
-        for component in self.components:
-            component.Check()
-
-    def PrintComponentsInfo(self, pre):
-        tools.Print(pre, "The coupled solver ", self.__class__.__name__, " has the following components:")
-        tools.PrintComponentsInfo(pre, self.components)+        tools.print(out)
+
+    def check(self):
+        super().check()
+
+        for component in self.components:
+            component.check()
+
+    def print_Info(self, pre):
+        tools.print(pre, "The coupled solver ", self.__class__.__name__, " has the following components:")
+        tools.PrintStructureInfo(pre, self.components)