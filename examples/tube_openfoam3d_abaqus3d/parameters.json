--- conflicted
+++ resolved
@@ -1,6 +1,6 @@
 {
   "settings": {
-    "number_of_timesteps": 10
+    "number_of_timesteps": 100
   },
   "coupled_solver": {
     "type": "coupled_solvers.iqni",
@@ -72,12 +72,7 @@
           "kinematic_pressure": true,
           "kinematic_traction": true,
           "density": 1000,
-<<<<<<< HEAD
-          "is_incompressible": true,
           "parallel": false,
-=======
-          "parallel": true,
->>>>>>> 0c1a1fae
           "residual_variables": [
             "Ux",
             "Uy",
