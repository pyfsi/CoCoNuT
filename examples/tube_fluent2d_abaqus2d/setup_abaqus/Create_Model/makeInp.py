--- conflicted
+++ resolved
@@ -23,14 +23,10 @@
 tubePart.setValues(space=AXISYMMETRIC, type=DEFORMABLE_BODY)
 tubeModel.HomogeneousSolidSection(material='Material', name='TubeSection', thickness=1.0)
 tubePart.SectionAssignment(offset=0.0, region=Region(elements=tubePart.elements), sectionName='TubeSection')
-<<<<<<< HEAD
-step1 = tubeModel.ImplicitDynamicsStep(name='Step-1', previous='Initial', timePeriod=0.0001, nlgeom=ON, maxNumInc=1, haftol=1, initialInc=0.0001, minInc=0.0001, maxInc=0.0001, amplitude=RAMP, noStop=OFF, nohaf=ON, initialConditions=OFF, timeIncrementationMethod=FIXED, application=QUASI_STATIC)
-=======
 step1 = tubeModel.ImplicitDynamicsStep(name='Step-1', previous='Initial', timePeriod=0.0001, nlgeom=ON, maxNumInc=1,
                                        haftol=1, initialInc=0.0001, minInc=0.0001, maxInc=0.0001, amplitude=RAMP,
                                        noStop=OFF, nohaf=ON, initialConditions=OFF, timeIncrementationMethod=FIXED,
                                        application=QUASI_STATIC)
->>>>>>> c3369fb9
 step1.Restart(frequency=99999, overlay=ON)
 movingSurface0 = SurfaceFromNodeSet(tubeAssembly, tubeInstance, 'BEAMINSIDEMOVING', 'MOVINGSURFACE0')
 tubeModel.Pressure(name='DistributedPressure', createStepName='Step-1', distributionType=USER_DEFINED, field='',
