from coconut import solver_modules

import time
from contextlib import contextmanager
import numpy as np
import warnings
<<<<<<< HEAD
import importlib.util
=======
import os
import subprocess
import pickle
>>>>>>> c92f4a87


def create_instance(settings):
    # create instance of given class based on settings dict
    object_type = settings['type']
    object_module = __import__('coconut.coupling_components.' + object_type, fromlist=[object_type])
    return object_module.create(settings)


class LayoutStyles:
    styles = {'plain': '\033[0m',
              'bold': '\033[1m',
              'underline': '\033[4m',
              'inverse': '\033[7m',
              'negative': '\033[97m',
              'warning': '\033[91m',
              'fail': '\033[41m',
              'grey': '\033[90m',
              'red': '\033[91m',
              'green': '\033[92m',
              'yellow': '\033[93m',
              'blue': '\033[94m',
              'magenta': '\033[95m',
              'cyan': '\033[96m',
              'white': '\033[1;8m',
              'black': '\033[1;90m',
              }

    def get(self, layout):
        self.check(layout)
        return self.styles[layout]

    def check(self, layout):
        if layout not in self.styles:
            raise ValueError("Layout style is not implemented, correct layout styles are:"
                             "header, blue, green, red, warning, fail, bold, underline and plain.")


layout_style = LayoutStyles()


# print_info: printing with color
#  @param args          The arguments to be printed
#  @param layout        The layout to be used: plain, bold, underline, inverse, negative, warning, fail, grey, red,
#                       green, yellow, flue, magenta, cyan, white, black
def print_info(*args, layout=None, **kwargs):
    if layout is None:
        print("".join(map(str, args)), **kwargs)
    else:
        print(layout_style.get(layout), "".join(map(str, args)), layout_style.get('plain'), **kwargs)


# updatePre: update preceding text, used in structure printing
#  @param pre         Preceding text ending with '├─' or '└─'
def update_pre(pre):
    """
    This function is used to update the preceding string in a structured tree-like format as such:
    Name
    ├─Name
    │ XXX
    └─Name
      XXX
    """
    if pre[-2:] == '├─':
        pre = pre[:-2] + '│ '
    elif pre[-2:] == '└─':
        pre = pre[:-2] + '  '
    elif len(pre) < 2 or pre[-2] == '  ':
        pass
    else:
        raise Exception(f"Info structure failed: last two characters not recognized: '{pre}'")
    return pre


# printInfoStructure: print information from a list of Components in a structured way
#  @param label         Preceding text ending with '├─' or '└─'
#  @param compent_list  List of Components from which the info is printed
def print_components_info(pre, component_list):
    """
    This function accepts a list of Components and print their info in a structured tree-like format as such:
    ├─Component0.PrintInfo
    │ XXX
    └─Component1.PrintInfo
      XXX
    """
    pre = update_pre(pre)
    for component in component_list[:-1]:
        component.print_components_info(pre + '├─')
    component_list[-1].print_components_info(pre + '└─')


# timer-function
@contextmanager
def quick_timer(name=None, t=0, n=0, ms=False):
    """
    Contextmanager that prints the time to execute a piece of code.

    Nothing is recorded/saved, this is meant mainly
    as a quick tool to check how long specific
    (parts of) calculations take during development.

    name: printed to identify the timer
    t, n: integers to specify number of tabs and new
          lines respectively
    ms:   print time in ms (default is s)


    example:
        with tools.quicktimer('test', ms=True):
            a = 1 / 3
    """
    start_time = time.time()
    yield
    elapsed_time = time.time() - start_time
    if ms:
        s = '\n' * n + '\t' * t + f'{elapsed_time * 1000:.2f}ms'
        s.replace(',', ' ')
    else:
        s = '\n' * n + '\t' * t + f'{elapsed_time:.1f}s'
    if name is not None:
        s += f' - {name}'
    s += '\n' * n
    print(s)


# run time measuring function
def time_solve_solution_step(solve_solution_step):
    def wrapper(*args):
        self = args[0]
        if not hasattr(self, 'run_time'):
            self.run_time = 0.0
        start_time = time.time()
        interface_output = solve_solution_step(*args)
        self.run_time += time.time() - start_time
        return interface_output

    return wrapper


# pass on parameters
def pass_on_parameters(settings_from, settings_to, keys):
    for key in keys:
        if key in settings_to:
            print_info(f'WARNING: parameter "{key}" is defined multiple times in JSON file', layout='warning')
        settings_to[key] = settings_from[key]


# compare bounding box of ModelParts
def check_bounding_box(mp_a, mp_b, tol_center_warning=.02, tol_center_error=.1,
                       tol_minmax_warning=.1, tol_minmax_error=.3):
    """
    Use this function to compare the bounding boxes of 2 ModelParts.

    mp_a and mp_b are the two ModelParts.

    There are 4 keyword arguments, to overwrite the
    default tolerances:
        tol_center_warning = 0.02
        tol_center_error = 0.1
        tol_minmax_warning = 0.1
        tol_minmax_error = 0.3

    Returns nothing.
    """
    # extract coordinate data
    mp_a_coords = np.column_stack((mp_a.x0, mp_a.y0, mp_a.z0))
    mp_b_coords = np.column_stack((mp_b.x0, mp_b.y0, mp_b.z0))

    # get bounding boxes
    mp_a_min = mp_a_coords.min(axis=0)
    mp_a_max = mp_a_coords.max(axis=0)
    mp_b_min = mp_b_coords.min(axis=0)
    mp_b_max = mp_b_coords.max(axis=0)
    mp_a_center = (mp_a_min + mp_a_max) / 2
    mp_b_center = (mp_b_min + mp_b_max) / 2

    # get reference distance (= average length of bounding box diagonal)
    mp_a_diag = mp_a_max - mp_a_min
    mp_b_diag = mp_b_max - mp_b_min
    d_ref = np.linalg.norm((mp_a_diag + mp_b_diag) / 2)

    # calculate errors on bounding boxes
    error_center = np.linalg.norm(mp_a_center - mp_b_center) / d_ref
    error_min = np.linalg.norm(mp_a_min - mp_b_min) / d_ref
    error_max = np.linalg.norm(mp_a_max - mp_b_max) / d_ref

    # raise warning or error if necessary
    msg_1 = f'ModelParts "{mp_a.name}", "{mp_b.name}": '
    msg_2 = ' values differ by '
    msg_3 = f'\n\t"{mp_a.name}": minimal values = {mp_a_min} and maximal values = {mp_a_max}' \
        f'\n\t"{mp_b.name}": minimal values = {mp_b_min} and maximal values = {mp_b_max}'

    msg = f'{msg_1}center{msg_2}{100 * error_center:.1f}%' + msg_3
    if error_center > tol_center_error:
        raise ValueError(msg)
    if error_center > tol_center_warning:
        warnings.warn(msg, Warning)

    msg = f'{msg_1}min{msg_2}{100 * error_min:.1f}%' + msg_3
    if error_min > tol_minmax_error:
        raise ValueError(msg)
    if error_min > tol_minmax_warning:
        warnings.warn(msg, Warning)

    msg = f'{msg_1}max{msg_2}{100 * error_max:.1f}%' + msg_3
    if error_max > tol_minmax_error:
        raise ValueError(msg)
    if error_max > tol_minmax_warning:
        warnings.warn(msg, Warning)


<<<<<<< HEAD
# import module from path
def import_module(module_name, path):
    """
    Loads module from a(n absolute) path
    :param module_name: string
    :param path: string
    :return: module
    """
    spec = importlib.util.spec_from_file_location(module_name, path)
    module = importlib.util.module_from_spec(spec)
    spec.loader.exec_module(module)
    return module
=======
def write_env():
    """
    function to write all the environment variables as dict in a env.pickle file
    """
    with open('env.pickle', 'wb') as f:
        pickle.dump(dict(os.environ), f)


def get_solver_env(solver_module_name, working_dir):
    """
    Use this function to get all the environment variables corresponding to a solver_wrapper module.
    This uses a python-dict in the file coconut/solver_modules.py to get the module load command, which is then executed
    in a process. The process also runs coconut.tools.write_env() to store the resulting environment variables in a
    pickle file. Finally, pickle file is loaded and returned as a python-dict.

    @param solver_module_name: module name of the solver wrapper,
    e.g. coconut.coupling_components.solver_wrappers.fluent.v2019R1.
    @type key: str

    @param working_dir: working directory of the solver where the simulation is run .
    @type key: str

    @return: environement variables as python-dict
    @rtype: dict
    """
    env_filename = 'env.pickle'
    pre_modules = 'coconut.coupling_components.solver_wrappers.'
    # remove pre_modules from the solver_module_name
    solver_name = solver_module_name.replace(pre_modules, '')

    # get the module load command for the solver
    solver_load_cmd = solver_modules.get_solver_cmd(solver_name)

    # run the module load command and store the environment
    try:
        subprocess.check_call(
            f'{solver_load_cmd} && python -c "from coconut import tools;tools.write_env()"',
            shell=True, cwd=working_dir, stdout=subprocess.DEVNULL, stderr=subprocess.DEVNULL)
    except subprocess.CalledProcessError:
        raise RuntimeError(f'Module load command for solver wrapper {solver_name} failed.')

    # load the environment variables and return as python-dict
    env_filepath = os.path.join(working_dir, env_filename)
    with open(env_filepath, 'rb') as f:
        env = pickle.load(f)
    os.remove(env_filepath)

    return env
>>>>>>> c92f4a87
<|MERGE_RESOLUTION|>--- conflicted
+++ resolved
@@ -4,13 +4,10 @@
 from contextlib import contextmanager
 import numpy as np
 import warnings
-<<<<<<< HEAD
-import importlib.util
-=======
 import os
 import subprocess
 import pickle
->>>>>>> c92f4a87
+import importlib.util
 
 
 def create_instance(settings):
@@ -201,7 +198,7 @@
     msg_1 = f'ModelParts "{mp_a.name}", "{mp_b.name}": '
     msg_2 = ' values differ by '
     msg_3 = f'\n\t"{mp_a.name}": minimal values = {mp_a_min} and maximal values = {mp_a_max}' \
-        f'\n\t"{mp_b.name}": minimal values = {mp_b_min} and maximal values = {mp_b_max}'
+            f'\n\t"{mp_b.name}": minimal values = {mp_b_min} and maximal values = {mp_b_max}'
 
     msg = f'{msg_1}center{msg_2}{100 * error_center:.1f}%' + msg_3
     if error_center > tol_center_error:
@@ -222,7 +219,6 @@
         warnings.warn(msg, Warning)
 
 
-<<<<<<< HEAD
 # import module from path
 def import_module(module_name, path):
     """
@@ -235,7 +231,8 @@
     module = importlib.util.module_from_spec(spec)
     spec.loader.exec_module(module)
     return module
-=======
+
+
 def write_env():
     """
     function to write all the environment variables as dict in a env.pickle file
@@ -283,5 +280,4 @@
         env = pickle.load(f)
     os.remove(env_filepath)
 
-    return env
->>>>>>> c92f4a87
+    return env