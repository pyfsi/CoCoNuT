# CoCoNuT - Coupling Code for Numerical Tools


<<<<<<< HEAD
## Introduction

> TODO: this section should contain a general overview of how the coconut code works, without going into specifics, mostly the philosophy but keep it quite short.

## CoCoNuT installation

### For users
=======
These instructions describe the setup of CoCoNuT on Linux. It has not been tested on Windows or macOS, so compatibility is not guaranteed, although it probably would work without major issues. 


## For users
>>>>>>> 5c927b7c

Requirements:

-   Python 3.6+ (Anaconda 2019.03+ recommended)

Installation:

-   Download the source code from [GitHub](https://github.com/pyfsi/coconut)
-   Unzip to a folder `coconut`. If the folder is unzipped in Windows, some of the file permissions may change and some tests or test examples may not run out of the box. 
-   Add the parent folder of `coconut` to your Python path.

For example, with a folder structure like
```
/some/absolute/path/
    coconut/
        coupling_components/
        data_structure/
        ...
        README.md
```
`coconut` can be added to your Python path with:
```bash
export PYTHONPATH=/some/absolute/path:$PYTHONPATH
```
This line can also be added to your `.bashrc` file.

For information about the CoCoNuT package, we refer to the [documentation website][https://pyfsi.github.io/coconut/].


### For developers

Requirements:

-   Python 3.6+ (Anaconda 2019.03+ recommended)
-   Git

Installation:

-   Choose or create a directory to install CoCoNuT. 
-   Move to this directory. 
-   Clone the GitHub repository with SSH or HTTPS by executing one of the following commands. The choice depends on your git configuration.

    *   With SSH:
    
    ```
    git clone git@github.com:pyfsi/coconut.git
    ```
   
    *   With HTTPS
         
    ```
    git clone https://github.com/pyfsi/coconut.git
    ```
    
-   Move to the `coconut` directory. 
-   Load Anaconda module.
-   Run `run_coconut_tests.sh` to see if the installation works.

```bash
sh run_coconut_tests.sh
```
-   Add the parent folder of `coconut` to your Python path.

For example, with a folder structure like

```
/some/absolute/path/
    coconut/
        coupling_components/
        data_structure/
        ...
        README.md
```

`coconut` can be added to your Python path with:

```bash
export PYTHONPATH=/some/absolute/path:$PYTHONPATH
```

This line can also be added to your `.bashrc` file.

For information about the CoCoNuT package, we refer to the [documentation website][https://pyfsi.github.io/coconut/].

[https://pyfsi.github.io/coconut/]: https://pyfsi.github.io/coconut/


## Getting started

> TODO: this section should contain a kind of tutorial that goes over one of the test cases and explains more or less step-by-step how you run it, and what happens when you run it.



## Overview of the code

> TODO: this section gives an overview of the 5 main folders in coconut, the rest of the website follows the structure of these folders. Some details are given about what is in each folder (coupling_components, data_structure, docs, test_examples, tests).<|MERGE_RESOLUTION|>--- conflicted
+++ resolved
@@ -1,7 +1,6 @@
 # CoCoNuT - Coupling Code for Numerical Tools
 
 
-<<<<<<< HEAD
 ## Introduction
 
 > TODO: this section should contain a general overview of how the coconut code works, without going into specifics, mostly the philosophy but keep it quite short.
@@ -9,12 +8,8 @@
 ## CoCoNuT installation
 
 ### For users
-=======
+
 These instructions describe the setup of CoCoNuT on Linux. It has not been tested on Windows or macOS, so compatibility is not guaranteed, although it probably would work without major issues. 
-
-
-## For users
->>>>>>> 5c927b7c
 
 Requirements:
 
