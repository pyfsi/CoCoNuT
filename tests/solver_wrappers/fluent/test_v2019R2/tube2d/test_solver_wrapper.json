{
<<<<<<< HEAD
    "solver_wrappers":
    [
        {
          "type": "solver_wrappers.fluent.v2019R2",
            "settings": {
              "working_directory": "solver_wrappers/fluent/test_v2019R2/tube2d/CFD",
                "case_file": "case_tube2d.cas",
                "dimensions": 2,
                "unsteady": true,
                "delta_t": 0.0001,
                "timestep_start": 0,
                "thread_names": ["beamoutside"],
                "interface_input":
                {
                    "beamoutside_nodes": "DISPLACEMENT"
                },
                "interface_output":
                {
                    "beamoutside_faces": ["PRESSURE", "TRACTION"]
                },
                "cores": 4,
                "fluent_gui": false,
                "max_nodes_per_face": 4,
                "hybrid_initialization": false,
                "flow_iterations": 200,
                "save_iterations": 1
            }
        }
    ]
=======
  "solver_wrappers": [
    {
      "type": "solver_wrappers.fluent.v2019R2",
      "settings": {
        "working_directory": "solver_wrappers/fluent/test_v2019R2/tube2d/CFD",
        "case_file": "case_tube2d.cas",
        "dimensions": 2,
        "unsteady": true,
        "delta_t": 0.0001,
        "timestep_start": 0,
        "thread_names": [
          "beamoutside"
        ],
        "interface_input": {
          "beamoutside_nodes": "DISPLACEMENT"
        },
        "interface_output": {
          "beamoutside_faces": [
            "PRESSURE",
            "TRACTION"
          ]
        },
        "cores": 4,
        "fluent_gui": false,
        "max_nodes_per_face": 4,
        "hybrid_initialization": false,
        "flow_iterations": 200,
        "save_iterations": 1
      }
    }
  ]
>>>>>>> c3369fb9
}<|MERGE_RESOLUTION|>--- conflicted
+++ resolved
@@ -1,35 +1,4 @@
 {
-<<<<<<< HEAD
-    "solver_wrappers":
-    [
-        {
-          "type": "solver_wrappers.fluent.v2019R2",
-            "settings": {
-              "working_directory": "solver_wrappers/fluent/test_v2019R2/tube2d/CFD",
-                "case_file": "case_tube2d.cas",
-                "dimensions": 2,
-                "unsteady": true,
-                "delta_t": 0.0001,
-                "timestep_start": 0,
-                "thread_names": ["beamoutside"],
-                "interface_input":
-                {
-                    "beamoutside_nodes": "DISPLACEMENT"
-                },
-                "interface_output":
-                {
-                    "beamoutside_faces": ["PRESSURE", "TRACTION"]
-                },
-                "cores": 4,
-                "fluent_gui": false,
-                "max_nodes_per_face": 4,
-                "hybrid_initialization": false,
-                "flow_iterations": 200,
-                "save_iterations": 1
-            }
-        }
-    ]
-=======
   "solver_wrappers": [
     {
       "type": "solver_wrappers.fluent.v2019R2",
@@ -61,5 +30,4 @@
       }
     }
   ]
->>>>>>> c3369fb9
 }