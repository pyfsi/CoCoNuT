from unittest import TestSuite
from coconut.tests.solver_wrappers.abaqus.test_v614 import TestSolverWrapperAbaqus614Tube2D, TestSolverWrapperAbaqus614Tube3D
from coconut.tests.solver_wrappers.fluent.test_v2019R1 import TestSolverWrapperFluent2019R1Tube2D, TestSolverWrapperFluent2019R1Tube3D
from coconut.tests.solver_wrappers.fluent.test_v2019R2 import TestSolverWrapperFluent2019R2Tube2D, TestSolverWrapperFluent2019R2Tube3D
from coconut.tests.solver_wrappers.fluent.test_v2019R3 import TestSolverWrapperFluent2019R3Tube2D, TestSolverWrapperFluent2019R3Tube3D
from coconut.tests.solver_wrappers.fluent.test_v2020R1 import TestSolverWrapperFluent2020R1Tube2D, TestSolverWrapperFluent2020R1Tube3D
from coconut.tests.solver_wrappers.openfoam.test_41 import TestSolverWrapperOpenFoam41
from coconut.tests.solver_wrappers.kratos.test_structure_v60 import TestSolverWrapperKratosStructure60
from coconut.tests.solver_wrappers.python.tube.test_tube_flow_solver import TestSolverWrapperTubeFlowSolver
from coconut.tests.solver_wrappers.python.tube.test_tube_ringmodel_solver import TestSolverWrapperTubeRingmodelSolver
from coconut.tests.solver_wrappers.python.tube.test_tube_structure_solver import TestSolverWrapperTubeStructureSolver
from coconut.tests.solver_wrappers.combined.test_combined_solver_wrapper import TestSolverWrapperCombined


test_cases = (
    # TestSolverWrapperAbaqus614Tube2D, TestSolverWrapperAbaqus614Tube3D,
    # TestSolverWrapperFluent2019R1Tube2D, TestSolverWrapperFluent2019R1Tube3D,
    # TestSolverWrapperFluent2019R2Tube2D, TestSolverWrapperFluent2019R2Tube3D,
    # TestSolverWrapperFluent2019R3Tube2D, TestSolverWrapperFluent2019R3Tube3D,
    # TestSolverWrapperFluent2020R1Tube2D, TestSolverWrapperFluent2020R1Tube3D,
<<<<<<< HEAD
    TestSolverWrapperOpenFoam41,
    TestSolverWrapperKratosStructure60,
    # TestSolverWrapperCombined,
    # TestSolverWrapperTubeFlowSolver,
    # TestSolverWrapperTubeRingmodelSolver,
    # TestSolverWrapperTubeStructureSolver

=======
    # TestSolverWrapperOpenFoam41,
    # TestSolverWrapperKratosStructure60,
    TestSolverWrapperTubeFlowSolver,
    TestSolverWrapperTubeRingmodelSolver,
    TestSolverWrapperTubeStructureSolver
>>>>>>> 50292b67
)


def load_tests(loader, tests, pattern):
    suite = TestSuite()
    for test_class in test_cases:
        tests = loader.loadTestsFromTestCase(test_class)
        suite.addTests(tests)
    return suite<|MERGE_RESOLUTION|>--- conflicted
+++ resolved
@@ -18,21 +18,11 @@
     # TestSolverWrapperFluent2019R2Tube2D, TestSolverWrapperFluent2019R2Tube3D,
     # TestSolverWrapperFluent2019R3Tube2D, TestSolverWrapperFluent2019R3Tube3D,
     # TestSolverWrapperFluent2020R1Tube2D, TestSolverWrapperFluent2020R1Tube3D,
-<<<<<<< HEAD
-    TestSolverWrapperOpenFoam41,
-    TestSolverWrapperKratosStructure60,
-    # TestSolverWrapperCombined,
-    # TestSolverWrapperTubeFlowSolver,
-    # TestSolverWrapperTubeRingmodelSolver,
-    # TestSolverWrapperTubeStructureSolver
-
-=======
     # TestSolverWrapperOpenFoam41,
     # TestSolverWrapperKratosStructure60,
     TestSolverWrapperTubeFlowSolver,
     TestSolverWrapperTubeRingmodelSolver,
     TestSolverWrapperTubeStructureSolver
->>>>>>> 50292b67
 )
 
 
