from coconut import data_structure
from coconut.data_structure import KratosUnittest
from coconut.coupling_components.tools import CreateInstance

import numpy as np
from copy import deepcopy
import os
import math
import multiprocessing
from subprocess import check_call, DEVNULL

import coconut.coupling_components.solver_wrappers.openfoam.open_foam_io as of_io


def print_box(text):
    n = len(text)
    top = '\n┌─' + n * '─' + '─┐'
    mid = '\n│ ' + text + ' │'
    bottom = '\n└─' + n * '─' + '─┘'
    print(top + mid + bottom)


class TestSolverWrapperOpenFoam41(KratosUnittest.TestCase):

    def setUp(self):

        parameter_file_name = os.path.join(os.path.dirname(__file__), 'test_tube_3d', 'test_tube_3d_parameters.json')

        with open(parameter_file_name, 'r') as parameter_file:
            parameters = data_structure.Parameters(parameter_file.read())
        self.par_solver = parameters['solver_wrappers'][0]


        # if running from this folder
        if os.getcwd() == os.path.realpath(os.path.dirname(__file__)):
            self.par_solver['settings'].SetString('working_directory', 'test_tube_3d')

        self.displacement = vars(data_structure)['DISPLACEMENT']

        self.folder_path = os.path.join(self.par_solver['settings']['working_directory'].GetString())
        self.dt = self.par_solver['settings']['dt'].GetDouble()
        self.t_prec = self.par_solver['settings']['time_precision'].GetDouble()
        self.clean_case()
        self.set_up_case()

    def clean_case(self):
<<<<<<< HEAD
        os.system('sh ' + os.path.join(self.folder_path, 'Allclean'))
        os.system('rm -rf ' + os.path.join(self.folder_path, f'{0:.{self.t_prec}f}'))
=======
        check_call('sh ' + os.path.join(self.folder_path, 'Allclean'), shell=True)
        check_call('rm -rf ' + os.path.join(self.folder_path, f'{0:.{self.t_prec}f}'), shell=True)
>>>>>>> f7fb784a

    def set_up_case(self):
        check_call('sh ' + os.path.join(self.folder_path, 'Allrun'), shell=True)

    # Test if order of nodes vary with different decomposition
    def test_model_part_nodes_with_different_cores(self):

        print_box("Testing model part nodes with different partitioning")
        # create two solvers with different flow solver partitioning
        model_parts = []
        for cores in [1, multiprocessing.cpu_count()]:
            self.par_solver['settings'].SetInt('cores', cores)
            solver = CreateInstance(self.par_solver)
            solver.Initialize()
            solver.Finalize()
            model_parts.append(deepcopy(solver.model['mantle_input']))

        # compare Nodes in ModelParts between both solvers
        mp1, mp2 = model_parts
        for node1 in mp1.Nodes:
            node2 = mp2.GetNode(node1.Id)
            self.assertEqual(node1.X0, node2.X0)
            self.assertEqual(node1.Y0, node2.Y0)
            self.assertEqual(node1.Z0, node2.Z0)

    # test if nodes are moved to the correct position
    def test_displacement_on_nodes(self):

        print_box("Testing imposed node (radial) displacement")

        # test if nodes are moved to the correct position
        for cores in [1, multiprocessing.cpu_count()]:
            self.set_up_case()
            self.par_solver['settings'].SetInt('cores', cores)
            solver = CreateInstance(self.par_solver)
            mp = solver.model['mantle_input']
            dr_mag = 0.001
            r0 = 0.005
            l0 = 0.05

            for node in mp.Nodes:
                dr = dr_mag * np.sin(2 * np.pi / l0 * node.X0)
                node_angle = np.arctan2(node.Z0, node.Y0)
                dy = dr * np.cos(node_angle)
                dz = dr * np.sin(node_angle)
                node.SetSolutionStepValue(self.displacement, 0, [0., dy, dz])


            # update position by iterating once in solver
            solver.Initialize()
            solver.InitializeSolutionStep()
            solver.SolveSolutionStep(solver.GetInterfaceInput())
            solver.FinalizeSolutionStep()
            solver.Finalize()

            if cores > 1:
                check_call(f'cd {self.folder_path} && reconstructPar -latestTime -noFields', shell=True, stdout=DEVNULL)


            node_coords = of_io.get_boundary_points(solver.working_directory, f'{self.dt:.{self.t_prec}f}', 'mantle')

            for i, node in enumerate(mp.Nodes):
                r_goal = r0 + dr_mag * np.sin(2 * np.pi / l0 * node.X0)
                y = node_coords[i, 1]
                z = node_coords[i, 2]
                self.assertAlmostEqual(math.sqrt(y ** 2 + z ** 2), r_goal, delta=1e-15)

            self.clean_case()

    # # check if different partitioning gives the same pressure and traction results
    def test_pressure_wall_shear_on_nodes_parallel(self):
        print_box("Testing if perssure/wall shear stress are imposed properly when run in parallel ")
        output_list = []

        for cores in [1, multiprocessing.cpu_count()]:
            self.set_up_case()
            self.par_solver['settings'].SetInt('cores', cores)
            solver = CreateInstance(self.par_solver)

            mp = solver.model['mantle_input']

            for node in mp.Nodes:
                node.SetSolutionStepValue(self.displacement, 0, [0., 0., 0.])

            # update position by iterating once in solver
            solver.Initialize()
            solver.InitializeSolutionStep()
            output = solver.SolveSolutionStep(solver.GetInterfaceInput()).deepcopy()
            output_list.append(output.GetNumpyArray())
            solver.FinalizeSolutionStep()
            solver.Finalize()
            self.clean_case()

        ref_output = output_list[0]  # single core result
        for output in output_list[1:]:
            np.testing.assert_array_almost_equal(output / np.max(np.abs(ref_output)),
                                                 ref_output / np.max(np.abs(ref_output)), decimal=6)

        #
        #         # test if same coordinates always gives same pressure & traction
        #         if True:
        #             # adapt Parameters, create solver
        #             par_solver = deepcopy(par_solver_0)
        #             par_solver['settings'].SetInt('cores', multiprocessing.cpu_count())
        #             par_solver['settings'].SetInt('flow_iterations', 500)
        #             solver = cs_tools.CreateInstance(par_solver)
        #             solver.Initialize()
        #             solver.InitializeSolutionStep()
        #
        #             # change grid to position 1
        #             mp = solver.model['beamoutside_nodes']
        #             for node in mp.Nodes:
        #                 node.Y = 0.005 + 0.0005 * np.sin(2 * np.pi / 0.05 * node.X)
        #             output1 = solver.SolveSolutionStep(solver.GetInterfaceInput()).deepcopy()
        #
        #             # change grid to position 2
        #             for node in mp.Nodes:
        #                 node.Y = 0.005 - 0.0005 * np.sin(2 * np.pi / 0.05 * node.X)
        #             output2 = solver.SolveSolutionStep(solver.GetInterfaceInput()).deepcopy()
        #
        #             # change grid back to position 1
        #             for node in mp.Nodes:
        #                 node.Y = 0.005 + 0.0005 * np.sin(2 * np.pi / 0.05 * node.X)
        #             output3 = solver.SolveSolutionStep(solver.GetInterfaceInput()).deepcopy()
        #
        #             solver.FinalizeSolutionStep()
        #             solver.Finalize()
        #
        #             # normalize data and compare
        #             a1 = output1.GetNumpyArray()
        #             a2 = output2.GetNumpyArray()
        #             a3 = output3.GetNumpyArray()
        #
        #             mean = np.mean(a1)
        #             ref = np.abs(a1 - mean).max()
        #
        #             a1n = (a1 - mean) / ref
        #             a2n = (a2 - mean) / ref
        #             a3n = (a3 - mean) / ref
        #
        #             self.assertNotAlmostEqual(np.sum(np.abs(a1n - a2n)) / a1n.size, 0., delta=1e-12)
        #             for i in range(a1.size):
        #                 self.assertAlmostEqual(a1n[i] - a3n[i], 0., delta=1e-12)
        #
        #         # test if correct number of displacements is applied
        #         if True:
        #             # adapt Parameters, create solver
        #             par_solver = deepcopy(par_solver_0)
        #             par_solver['settings'].SetInt('flow_iterations', 5)
        #             solver = cs_tools.CreateInstance(par_solver)
        #
        #             # give value to DISPLACEMENT variable
        #             mp = solver.model['beamoutside_nodes']
        #             for node in mp.Nodes:
        #                 dy = 0.0001 * np.sin(2 * np.pi / 0.05 * node.X)
        #                 node.SetSolutionStepValue(displacement, 0, [0., dy, 0.])
        #
        #             # run solver for some timesteps and iterations
        #             solver.Initialize()
        #             timesteps = 3
        #             iterations = 4
        #             for i in range(timesteps):
        #                 solver.InitializeSolutionStep()
        #                 for j in range(iterations):
        #                     solver.SolveSolutionStep(solver.GetInterfaceInput())
        #                 solver.FinalizeSolutionStep()
        #             solver.Finalize()
        #
        #             # create solver to check coordinates at last timestep
        #             par_solver['settings'].SetInt('timestep_start', timesteps)
        #             solver = cs_tools.CreateInstance(par_solver)
        #             solver.Initialize()
        #             solver.Finalize()
        #
        #             # check if displacement was applied correct number of times
        #             mp = solver.model['beamoutside_nodes']
        #             for node in mp.Nodes:
        #                 n = timesteps * iterations
        #                 y_goal = 0.005 + n * 0.0001 * np.sin(2 * np.pi / 0.05 * node.X)
        #                 self.assertAlmostEqual(node.Y, y_goal, delta=1e-16)
        #
        #         # test if restart option works correctly
        #         if True:
        #             # adapt Parameters, create solver
        #             par_solver = deepcopy(par_solver_0)
        #             par_solver['settings'].SetInt('cores', multiprocessing.cpu_count())
        #             par_solver['settings'].SetInt('flow_iterations', 500)
        #             solver = cs_tools.CreateInstance(par_solver)
        #
        #             # give value to DISPLACEMENT variable
        #             mp = solver.model['beamoutside_nodes']
        #             for node in mp.Nodes:
        #                 dy = 0.0002 * np.sin(2 * np.pi / 0.05 * node.X)
        #                 node.SetSolutionStepValue(displacement, 0, [0., dy, 0.])
        #
        #             # run solver for 2 timesteps
        #             solver.Initialize()
        #             for i in range(4):
        #                 solver.InitializeSolutionStep()
        #                 for j in range(2):
        #                     solver.SolveSolutionStep(solver.GetInterfaceInput())
        #                 solver.FinalizeSolutionStep()
        #             solver.Finalize()
        #
        #             # get data for solver without restart
        #             interface1 = solver.GetInterfaceOutput().deepcopy()
        #             data1 = interface1.GetNumpyArray().copy()
        #
        #             # create solver which restarts at timestep 2
        #             par_solver['settings'].SetInt('timestep_start', 2)
        #             solver = cs_tools.CreateInstance(par_solver)
        #
        #             # give value to DISPLACEMENT variable
        #             mp = solver.model['beamoutside_nodes']
        #             for node in mp.Nodes:
        #                 dy = 0.0002 * np.sin(2 * np.pi / 0.05 * node.X)
        #                 node.SetSolutionStepValue(displacement, 0, [0., dy, 0.])
        #
        #             # run solver for 2 more timesteps
        #             solver.Initialize()
        #             for i in range(2):
        #                 solver.InitializeSolutionStep()
        #                 for j in range(2):
        #                     solver.SolveSolutionStep(solver.GetInterfaceInput())
        #                 solver.FinalizeSolutionStep()
        #             solver.Finalize()
        #
        #             # get data for solver with restart
        #             interface2 = solver.GetInterfaceOutput().deepcopy()
        #             data2 = interface2.GetNumpyArray().copy()
        #
        #             # compare coordinates of Nodes
        #             mp1 = interface1.model['beamoutside_nodes']
        #             mp2 = interface2.model['beamoutside_nodes']
        #             for node1 in mp1.Nodes:
        #                 node2 = mp2.GetNode(node1.Id)
        #                 self.assertAlmostEqual(node1.X, node2.X, delta=1e-16)
        #                 self.assertAlmostEqual(node1.Y, node2.Y, delta=1e-16)
        #                 self.assertAlmostEqual(node1.Z, node2.Z, delta=1e-16)
        #
        #             # normalize pressure and traction data and compare
        #             mean = np.mean(data1)
        #             ref = np.abs(data1 - mean).max()
        #
        #             data1n = (data1 - mean) / ref
        #             data2n = (data2 - mean) / ref
        #
        #             for i in range(data1n.size):
        #                 # print(f'data1n = {data1n[i]:.1e}, data2n = {data2n[i]:.1e}, diff = {data1n[i] - data2n[i]:.1e}')
        #                 self.assertAlmostEqual(data1n[i] - data2n[i], 0., delta=1e-14)

        print('Finishing tests for OpenFOAM/4.1 tube_3d.')


if __name__ == '__main__':
    KratosUnittest.main()  # If this script is executed directly (and NOT through "test_CoSimulationApplication.py') the "KratosUnitTest.py"-script is launched which executes all functions in the class.<|MERGE_RESOLUTION|>--- conflicted
+++ resolved
@@ -44,13 +44,8 @@
         self.set_up_case()
 
     def clean_case(self):
-<<<<<<< HEAD
-        os.system('sh ' + os.path.join(self.folder_path, 'Allclean'))
-        os.system('rm -rf ' + os.path.join(self.folder_path, f'{0:.{self.t_prec}f}'))
-=======
         check_call('sh ' + os.path.join(self.folder_path, 'Allclean'), shell=True)
         check_call('rm -rf ' + os.path.join(self.folder_path, f'{0:.{self.t_prec}f}'), shell=True)
->>>>>>> f7fb784a
 
     def set_up_case(self):
         check_call('sh ' + os.path.join(self.folder_path, 'Allrun'), shell=True)
