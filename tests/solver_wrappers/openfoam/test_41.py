from coconut.tools import create_instance
from coconut.tools import get_solver_env

import unittest
import os
import multiprocessing
import re
import json
from subprocess import check_call, DEVNULL
import numpy as np

import coconut.coupling_components.solver_wrappers.openfoam.openfoam_io as of_io


def print_box(text):
    n = len(text)
    top = '\n┌─' + n * '─' + '─┐'
    mid = '\n│ ' + text + ' │'
    bottom = '\n└─' + n * '─' + '─┘'
    print(top + mid + bottom)


class TestSolverWrapperOpenFoam41(unittest.TestCase):

    def setUp(self):

        parameter_file_name = os.path.join(os.path.dirname(__file__), 'test_tube_3d', 'parameters.json')

        with open(parameter_file_name, 'r') as parameter_file:
            parameters = json.load(parameter_file)
        self.par_solver = parameters['solver_wrappers'][0]
        self.mp_name_in = self.par_solver['settings']['interface_input'][0]['model_part']
        self.mp_name_out = self.par_solver['settings']['interface_output'][0]['model_part']

        # if running from this folder
        if os.getcwd() == os.path.realpath(os.path.dirname(__file__)):
            self.par_solver['settings']['working_directory'] = 'test_tube_3d'

        self.folder_path = os.path.join(os.getcwd(), self.par_solver['settings']['working_directory'])
        self.delta_t = self.par_solver['settings']['delta_t']
<<<<<<< HEAD
=======
        self.t_prec = self.par_solver['settings']['time_precision']

        solver_name = self.par_solver['type'].replace('solver_wrappers.', '')
        self.env = get_solver_env(solver_name, self.folder_path)
>>>>>>> c92f4a87
        self.clean_case()
        self.set_up_case()

    def tearDown(self):
        check_call(f"""ps aux | awk '{{if (($0 !~ /awk/) && ($0 ~ /coconut_pimpleFoam/)) system("kill " $2)}}'""", shell=True)

    def clean_case(self):
<<<<<<< HEAD

        check_call('sh ' + os.path.join(self.folder_path, 'Allclean'), shell=True)
=======
        cmd = 'sh ' + os.path.join(self.folder_path, 'Allclean; ')
        cmd += 'rm -rf ' + f'{0:.{self.t_prec}f}; '
        cmd += 'rm -f *.coco'

        check_call(cmd, shell=True, cwd=self.folder_path, env=self.env)
>>>>>>> c92f4a87

    def set_up_case(self):
        check_call('sh ' + os.path.join(self.folder_path, 'Allrun'), shell=True, env=self.env)

    def set_cores(self, cores):
        if cores == 1:
            self.par_solver['settings']['parallel'] = False
        else:
            self.par_solver['settings']['parallel'] = True
            decompose_file_name = os.path.join(self.folder_path, 'system', 'decomposeParDict')
            with open(decompose_file_name, 'r') as f:
                dict = f.read()
            new_dict = re.sub(r'numberOfSubdomains[\s\n]+' + of_io.int_pattern, f'numberOfSubdomains   {cores}', dict)

            with open(decompose_file_name, 'w') as f:
                f.write(new_dict)

    def get_dy_dz(self, x, y, z):
        dr = 0.0001 * np.sin(2 * np.pi / 0.05 * x)
        theta = np.arctan2(z, y)
        dy = dr * np.cos(theta)
        dz = dr * np.sin(theta)
        return dy, dz

    ## Test if order of nodes vary with different decomposition
    def test_model_part_nodes_with_different_cores(self):

        print_box("Testing model part nodes with different partitioning")
        # create two solvers with different flow solver partitioning
        x0, y0, z0, ids = [], [], [], []
        for cores in [1, multiprocessing.cpu_count()]:
            self.set_cores(cores)
            self.set_cores(cores)
            solver = create_instance(self.par_solver)
            solver.initialize()
            solver.finalize()
            model_part = solver.model.get_model_part(self.mp_name_in)
            x0.append(model_part.x0)
            y0.append(model_part.y0)
            z0.append(model_part.z0)
            ids.append(model_part.id)

        # compare ModelParts of both solvers
        for attr in [x0, y0, z0, ids]:
            np.testing.assert_array_equal(attr[0], attr[1])

    ## test if nodes are moved to the correct position
    def test_displacement_on_nodes(self):

        print_box("Testing imposed node (radial) displacement")

        # test if nodes are moved to the correct position
        for cores in [1, multiprocessing.cpu_count()]:
            self.set_up_case()
            self.set_cores(cores)
            solver = create_instance(self.par_solver)

            model_part = solver.model.get_model_part(self.mp_name_in)
            x0, y0, z0 = model_part.x0, model_part.y0, model_part.z0
            dx = np.zeros(x0.shape)
            dy, dz = self.get_dy_dz(x0, y0, z0)
            displacement = np.column_stack((dx, dy, dz))
            x = x0 + dx
            y = y0 + dy
            z = z0 + dz
            node_coords_ref = np.column_stack((x, y, z))
            solver.get_interface_input().set_variable_data(self.mp_name_in, 'displacement', displacement)

            # update position by iterating once in solver
            solver.initialize()
            solver.initialize_solution_step()
            solver.solve_solution_step(solver.get_interface_input())
            solver.finalize_solution_step()
            solver.finalize()

            if cores > 1:
                check_call(f'cd {self.folder_path} && reconstructPar -latestTime -noFields', shell=True, stdout=DEVNULL, env=self.env)

            _, node_coords = of_io.get_boundary_points(solver.working_directory,
                                                       f'{self.delta_t:.{solver.time_precision}f}', 'mantle')
            np.testing.assert_allclose(node_coords, node_coords_ref, rtol=1e-12)
            self.clean_case()

    ## check if different partitioning gives the same pressure and traction results
    def test_pressure_wall_shear_on_nodes_parallel(self):
        print_box("Testing if pressure/wall shear stress are imposed properly when run in parallel ")
        output_list = []

        for cores in [1, multiprocessing.cpu_count()]:
            self.set_up_case()
            self.set_cores(cores)
            solver = create_instance(self.par_solver)
            model_part = solver.model.get_model_part(self.mp_name_in)
            x0, y0, z0 = model_part.x0, model_part.y0, model_part.z0
            dx = np.zeros(x0.shape)
            dy, dz = self.get_dy_dz(x0, y0, z0)
            displacement = np.column_stack((dx, dy, dz))
            solver.get_interface_input().set_variable_data(self.mp_name_in, 'displacement', displacement)

            # update position by iterating once in solver
            solver.initialize()
            solver.initialize_solution_step()
            output_interface = solver.solve_solution_step(solver.get_interface_input())
            output_list.append(output_interface.get_interface_data())
            solver.finalize_solution_step()
            solver.finalize()
            self.clean_case()

        ref_output = output_list[0]  # single core result
        max_value = np.max(np.abs(ref_output))
        for output in output_list[1:]:
            np.testing.assert_allclose(output / max_value, ref_output / max_value, atol=1e-10, rtol=0)

<<<<<<< HEAD
    ## test if same coordinates always gives same pressure & traction
    def test_pressure_wall_shear(self):
        print_box("Testing if same displacement gives same pressure/traction")
        # adapt parameters, create solver
        self.set_cores(1)
        solver = create_instance(self.par_solver)
        solver.initialize()
        solver.initialize_solution_step()
        interface_input = solver.get_interface_input()

        # set displacement
        model_part = interface_input.get_model_part(self.mp_name_in)
        x0, y0, z0 = model_part.x0, model_part.y0, model_part.z0
        dy, dz = self.get_dy_dz(x0, y0, z0)
        dydz = np.column_stack((dy, dz))
        dydz_list = [dydz, np.zeros_like(dydz), dydz]

        displacement = interface_input.get_variable_data(self.mp_name_in, 'displacement')

        # run solver for three displacements (first one = last one)
        pressure = []
        traction = []
        for dydz in dydz_list:
            displacement[:, 1:] = dydz
            interface_input.set_variable_data(self.mp_name_in, 'displacement', displacement)
            interface_output = solver.solve_solution_step(interface_input)
            pressure.append(interface_output.get_variable_data(self.mp_name_out, 'pressure'))
            traction.append(interface_output.get_variable_data(self.mp_name_out, 'traction'))
        solver.finalize_solution_step()
        solver.finalize()

        pr_amp = 0.5*(np.max((pressure[0] + pressure[2])/2) - np.min((pressure[0] + pressure[2])/2))
        tr_amp = 0.5*(np.max((traction[0] + traction[2])/2) - np.min((traction[0] + traction[2])/2))

        # # check if same position gives same pressure & traction
        np.testing.assert_allclose(pressure[0]/pr_amp, pressure[2]/pr_amp, atol=1e-4, rtol=0)
        np.testing.assert_allclose(traction[0]/tr_amp, traction[2]/tr_amp, atol=1e-4, rtol=0)

        #check if different position gives different pressure & traction
        p01 = np.linalg.norm(pressure[0] - pressure[1])
        p02 = np.linalg.norm(pressure[0] - pressure[2])
        self.assertTrue(p02 / p01 < 1e-4)

        t01 = np.linalg.norm(traction[0] - traction[1])
        t02 = np.linalg.norm(traction[0] - traction[2])
        self.assertTrue(t02 / t01 < 1e-4)

        #print(np.c_[pressure[0], pressure[1], pressure[2]])

        ## test if restart option works correctly
    def test_restart(self):
        # adapt parameters, create solver
        print_box("Testing restart")
        cores = 4
        self.set_cores(cores)
        self.par_solver['settings']['cores'] = cores
        solver = create_instance(self.par_solver)
        interface_input = solver.get_interface_input()

        # set displacement
        model_part = interface_input.get_model_part(self.mp_name_in)
        x0, y0, z0 = model_part.x0, model_part.y0, model_part.z0
        dy, dz = self.get_dy_dz(x0, y0, z0)
        dx = np.zeros(x0.shape)
        displacement = np.column_stack((dx, dy, dz))
        solver.get_interface_input().set_variable_data(self.mp_name_in, 'displacement', displacement)
        nr_time_steps = 4
        # run solver for 4 timesteps
        solver.initialize()
        for i in range(nr_time_steps):
            solver.initialize_solution_step()
            interface_input.set_variable_data(self.mp_name_in, 'displacement', i * displacement)
            solver.solve_solution_step(interface_input)
            solver.finalize_solution_step()
        interface_x_1 = solver.get_interface_input()
        interface_y_1 = solver.get_interface_output()

        if cores > 1:
            check_call(f'reconstructPar -latestTime -noFields', shell=True,cwd=self.folder_path, stdout=DEVNULL)
        _, coords_1 = of_io.get_boundary_points(solver.working_directory,
                                             f'{nr_time_steps * self.delta_t:.{solver.time_precision}f}',
                                             'mantle')
        solver.finalize()
        # get data for solver without restart
        interface_output = solver.get_interface_output()
        pressure_1 = interface_output.get_variable_data(self.mp_name_out, 'pressure')
        traction_1 = interface_output.get_variable_data(self.mp_name_out, 'traction')

        # create solver which restarts at timestep 2
        self.par_solver['settings']['timestep_start'] = 2
        solver = create_instance(self.par_solver)
        interface_input = solver.get_interface_input()

        # run solver for 2 more timesteps
        solver.initialize()
        for i in range(2, nr_time_steps):
            solver.initialize_solution_step()
            interface_input.set_variable_data(self.mp_name_in, 'displacement', i * displacement)
            solver.solve_solution_step(interface_input)
            solver.finalize_solution_step()
        interface_x_2 = solver.get_interface_input()
        interface_y_2 = solver.get_interface_output()
        if cores > 1:
            check_call(f'reconstructPar -latestTime -noFields', shell=True,cwd=self.folder_path, stdout=DEVNULL)
        _, coords_2 = of_io.get_boundary_points(solver.working_directory,
                                             f'{nr_time_steps * self.delta_t:.{solver.time_precision}f}',
                                             'mantle')
        solver.finalize()

        # # get data for solver with restart
        interface_output = solver.get_interface_output()
        pressure_2 = interface_output.get_variable_data(self.mp_name_out, 'pressure')
        traction_2 = interface_output.get_variable_data(self.mp_name_out, 'traction')

        # # check if undeformed coordinate (coordinates of model part) are equal
        # self.assertTrue(interface_x_1.has_same_model_parts(interface_x_2))
        # self.assertTrue(interface_y_1.has_same_model_parts(interface_y_2))

        # check if coordinates of ModelParts are equal
        # ==>  check if deformed coordinates are equal
        np.testing.assert_allclose(coords_1, coords_2, rtol=1e-15)

        # # check if pressure and traction are equal
        np.testing.assert_allclose(pressure_1, pressure_2, rtol=1e-9)
        np.testing.assert_allclose(traction_1, traction_2, rtol=1e-9)


=======
>>>>>>> c92f4a87


if __name__ == '__main__':
    unittest.main()  # If this script is executed directly (and NOT through "test_CoSimulationApplication.py') the "KratosUnitTest.py"-script is launched which executes all functions in the class.<|MERGE_RESOLUTION|>--- conflicted
+++ resolved
@@ -38,13 +38,10 @@
 
         self.folder_path = os.path.join(os.getcwd(), self.par_solver['settings']['working_directory'])
         self.delta_t = self.par_solver['settings']['delta_t']
-<<<<<<< HEAD
-=======
         self.t_prec = self.par_solver['settings']['time_precision']
 
         solver_name = self.par_solver['type'].replace('solver_wrappers.', '')
         self.env = get_solver_env(solver_name, self.folder_path)
->>>>>>> c92f4a87
         self.clean_case()
         self.set_up_case()
 
@@ -52,16 +49,8 @@
         check_call(f"""ps aux | awk '{{if (($0 !~ /awk/) && ($0 ~ /coconut_pimpleFoam/)) system("kill " $2)}}'""", shell=True)
 
     def clean_case(self):
-<<<<<<< HEAD
-
-        check_call('sh ' + os.path.join(self.folder_path, 'Allclean'), shell=True)
-=======
-        cmd = 'sh ' + os.path.join(self.folder_path, 'Allclean; ')
-        cmd += 'rm -rf ' + f'{0:.{self.t_prec}f}; '
-        cmd += 'rm -f *.coco'
-
-        check_call(cmd, shell=True, cwd=self.folder_path, env=self.env)
->>>>>>> c92f4a87
+
+        check_call('sh ' + os.path.join(self.folder_path, 'Allclean'), shell=True, env=self.env)
 
     def set_up_case(self):
         check_call('sh ' + os.path.join(self.folder_path, 'Allrun'), shell=True, env=self.env)
@@ -93,7 +82,6 @@
         # create two solvers with different flow solver partitioning
         x0, y0, z0, ids = [], [], [], []
         for cores in [1, multiprocessing.cpu_count()]:
-            self.set_cores(cores)
             self.set_cores(cores)
             solver = create_instance(self.par_solver)
             solver.initialize()
@@ -175,7 +163,6 @@
         for output in output_list[1:]:
             np.testing.assert_allclose(output / max_value, ref_output / max_value, atol=1e-10, rtol=0)
 
-<<<<<<< HEAD
     ## test if same coordinates always gives same pressure & traction
     def test_pressure_wall_shear(self):
         print_box("Testing if same displacement gives same pressure/traction")
@@ -254,7 +241,7 @@
         interface_y_1 = solver.get_interface_output()
 
         if cores > 1:
-            check_call(f'reconstructPar -latestTime -noFields', shell=True,cwd=self.folder_path, stdout=DEVNULL)
+            check_call(f'reconstructPar -latestTime -noFields', shell=True,cwd=self.folder_path, stdout=DEVNULL, env=self.env)
         _, coords_1 = of_io.get_boundary_points(solver.working_directory,
                                              f'{nr_time_steps * self.delta_t:.{solver.time_precision}f}',
                                              'mantle')
@@ -279,7 +266,7 @@
         interface_x_2 = solver.get_interface_input()
         interface_y_2 = solver.get_interface_output()
         if cores > 1:
-            check_call(f'reconstructPar -latestTime -noFields', shell=True,cwd=self.folder_path, stdout=DEVNULL)
+            check_call(f'reconstructPar -latestTime -noFields', shell=True,cwd=self.folder_path, stdout=DEVNULL, env=self.env)
         _, coords_2 = of_io.get_boundary_points(solver.working_directory,
                                              f'{nr_time_steps * self.delta_t:.{solver.time_precision}f}',
                                              'mantle')
@@ -303,8 +290,6 @@
         np.testing.assert_allclose(traction_1, traction_2, rtol=1e-9)
 
 
-=======
->>>>>>> c92f4a87
 
 
 if __name__ == '__main__':
