--- conflicted
+++ resolved
@@ -1,13 +1,7 @@
-<<<<<<< HEAD
 from coconut.tools import create_instance, get_solver_env, solver_available, print_box
 
 import unittest
 import numpy as np
-=======
-from coconut.tools import create_instance, get_solver_env
-
-import unittest
->>>>>>> f15215f5
 import os
 import multiprocessing
 import re
